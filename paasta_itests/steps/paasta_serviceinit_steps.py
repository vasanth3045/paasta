import sys
import time

from behave import when, then
import mock

sys.path.append('../')
import paasta_tools
from paasta_tools import paasta_serviceinit

<<<<<<< HEAD
@when(u'we run the marathon job test-service.main')
def run_marathon_test_service(context):
=======

@when(u'we run the job test-service.main')
def run_test_service(context):
>>>>>>> 493b5fd4
    trivial_app_config = {
        'id': 'test-service.main',
        'cmd': '/bin/sleep 1m',
    }
    with mock.patch('paasta_tools.bounce_lib.create_app_lock'):
        paasta_tools.bounce_lib.create_marathon_app('test-service.main', trivial_app_config, context.marathon_client)


@when(u'we wait for it to be deployed')
def wait_for_deploy(context):
    print "Sleeping 10 seconds to wait for deployment..."
    time.sleep(10)


@then(u'paasta_serviceinit status_marathon_job should return "Healthy"')
def status_marathon_job_returns_healthy(context):
    normal_instance_count = 1
    app_id = 'test-service.main'
    service = 'test-service'
    instance = 'main'

    output = paasta_serviceinit.status_marathon_job(
        service,
        instance,
        app_id,
        normal_instance_count,
        context.marathon_client
    )
    assert "Healthy" in output


@then(u'paasta_serviceinit restart should get new task_ids')
def restart_gets_new_task_ids(context):
    normal_instance_count = 1
    cluster = context.system_paasta_config['cluster']
    app_id = 'test-service.main'
    service = 'test-service'
    instance = 'main'

    old_tasks = context.marathon_client.get_app(app_id).tasks
    paasta_serviceinit.restart_marathon_job(
        service,
        instance,
        app_id,
        normal_instance_count,
        context.marathon_client,
        cluster
    )
    print "Sleeping 5 seconds to wait for test-service to be restarted."
    time.sleep(5)
    new_tasks = context.marathon_client.get_app(app_id).tasks
    print "Tasks before the restart: %s" % old_tasks
    print "Tasks after  the restart: %s" % new_tasks
    assert old_tasks != new_tasks

# vim: tabstop=4 expandtab shiftwidth=4 softtabstop=4<|MERGE_RESOLUTION|>--- conflicted
+++ resolved
@@ -8,14 +8,8 @@
 import paasta_tools
 from paasta_tools import paasta_serviceinit
 
-<<<<<<< HEAD
 @when(u'we run the marathon job test-service.main')
 def run_marathon_test_service(context):
-=======
-
-@when(u'we run the job test-service.main')
-def run_test_service(context):
->>>>>>> 493b5fd4
     trivial_app_config = {
         'id': 'test-service.main',
         'cmd': '/bin/sleep 1m',
