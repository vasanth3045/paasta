import contextlib
import mock
import pycurl
from pytest import raises
<<<<<<< HEAD

import marathon_tools
=======
>>>>>>> b72d15f8
from marathon.models import MarathonApp


class TestMarathonTools:

    fake_marathon_job_config = {
        'instances': 3,
        'cpus': 1,
        'mem': 100,
        'docker_image': 'test_docker:1.0',
        'branch': 'master',
        'desired_state': 'start',
        'force_bounce': None,
    }
    fake_srv_config = {
        'runs_on': ['some-box'],
        'deployed_on': ['another-box'],
    }
    fake_docker_registry = 'remote_registry.com'
    fake_marathon_config = {
        'cluster': 'test_cluster',
        'url': 'http://test_url',
        'user': 'admin',
        'pass': 'admin_pass',
        'docker_registry': fake_docker_registry,
        'docker_volumes': [
            {
                'hostPath': '/var/data/a',
                'containerPath': '/etc/a',
                'mode': 'RO',
            },
            {
                'hostPath': '/var/data/b',
                'containerPath': '/etc/b',
                'mode': 'RW',
            },
        ],
    }

    def test_get_deployments_json(self):
        file_mock = mock.MagicMock(spec=file)
        fake_filedata = '239jiogrefnb iqu23t4ren'
        file_mock.read = mock.Mock(return_value=fake_filedata)
        fake_path = '/etc/nope.json'
        fake_dir = '/var/dir_of_fake'
        fake_json = {
            'no_srv:blaster': {
                'docker_image': 'test_rocker:9.9',
                'desired_state': 'start',
                'force_bounce': None,
            },
            'dont_care:about': {
                'docker_image': 'this:guy',
                'desired_state': 'stop',
                'force_bounce': '12345',
            },
        }
        with contextlib.nested(
            mock.patch('marathon_tools.open', create=True, return_value=file_mock),
            mock.patch('os.path.join', return_value=fake_path),
            mock.patch('os.path.exists', return_value=True),
            mock.patch('json.loads', return_value=fake_json),
        ) as (
            open_patch,
            join_patch,
            exists_patch,
            json_patch
        ):
            actual = marathon_tools._get_deployments_json(fake_dir)
            join_patch.assert_called_once_with(fake_dir, 'deployments.json')
            exists_patch.assert_called_once_with(fake_path)
            open_patch.assert_called_once_with(fake_path)
            file_mock.read.assert_called_once_with()
            json_patch.assert_called_once_with(fake_filedata)
            assert actual == fake_json

    def test_get_docker_from_branch(self):
        fake_srv = 'no_srv'
        fake_branch = 'blaster'
        fake_dir = '/var/dir_of_fake'
        fake_json = {
            'v1': {
                'no_srv:blaster': {
                    'docker_image': 'test_rocker:9.9',
                    'desired_state': 'start',
                    'force_bounce': None,
                },
                'dont_care:about': {
                    'docker_image': 'this:guy',
                    'desired_state': 'stop',
                    'force_bounce': '12345',
                },
            },
        }
        with mock.patch("marathon_tools._get_deployments_json", return_value=fake_json):
            actual = marathon_tools.get_docker_from_branch(fake_srv, fake_branch, fake_dir)
            assert actual == 'test_rocker:9.9'

    def test_get_force_bounce_from_branch(self):
        fake_dir = '/var/dir_of_fake'
        fake_json = {
            'v1': {
                'no_srv:blaster': {
                    'docker_image': 'test_rocker:9.9',
                    'desired_state': 'start',
                    'force_bounce': None,
                },
                'no_soap:radio': {
                    'docker_image': 'this:guy',
                    'desired_state': 'stop',
                    'force_bounce': '12345',
                },
            },
        }
        with mock.patch("marathon_tools._get_deployments_json", return_value=fake_json):
            assert None is marathon_tools.get_force_bounce_from_branch('no_srv', 'blaster', fake_dir)
            assert '12345' == marathon_tools.get_force_bounce_from_branch('no_soap', 'radio', fake_dir)

    def test_get_desired_state_from_branch(self):
        fake_dir = '/var/dir_of_fake'
        fake_json = {
            'v1': {
                'no_srv:blaster': {
                    'docker_image': 'test_rocker:9.9',
                    'desired_state': 'start',
                    'force_bounce': None,
                },
                'no_soap:radio': {
                    'docker_image': 'this:guy',
                    'desired_state': 'stop',
                    'force_bounce': '12345',
                },
            },
        }
        with mock.patch("marathon_tools._get_deployments_json", return_value=fake_json):
            assert 'start' == marathon_tools.get_desired_state_from_branch('no_srv', 'blaster', fake_dir)
            assert 'stop' == marathon_tools.get_desired_state_from_branch('no_soap', 'radio', fake_dir)

    def test_get_deployed_images(self):
        fake_json = {
            'no_srv:blaster': {
                'docker_image': 'test_rocker:9.9',
                'desired_state': 'start',
                'force_bounce': None,
            },
            'dont_care:about': {
                'docker_image': 'this:guy',
                'desired_state': 'stop',
                'force_bounce': '12345',
            },
        }
        with mock.patch("marathon_tools._get_deployments_json", return_value=fake_json):
            actual = marathon_tools.get_deployed_images()
            expected = set(['test_rocker:9.9'])
            assert actual == expected

    def test_read_monitoring_config(self):
        fake_name = 'partial'
        fake_fname = 'acronyms'
        fake_path = 'ever_patched'
        fake_soa_dir = '/nail/cte/oas'
        fake_dict = {'e': 'quail', 'v': 'snail'}
        with contextlib.nested(
            mock.patch('os.path.abspath', return_value=fake_path),
            mock.patch('os.path.join', return_value=fake_fname),
            mock.patch('service_configuration_lib.read_monitoring', return_value=fake_dict)
        ) as (
            abspath_patch,
            join_patch,
            read_monitoring_patch
        ):
            actual = marathon_tools.read_monitoring_config(fake_name, fake_soa_dir)
            assert fake_dict == actual
            abspath_patch.assert_called_once_with(fake_soa_dir)
            join_patch.assert_called_once_with(fake_path, fake_name, 'monitoring.yaml')
            read_monitoring_patch.assert_called_once_with(fake_fname)

    def test_read_service_config(self):
        fake_name = 'jazz'
        fake_instance = 'solo'
        fake_cluster = 'amnesia'
        fake_dir = '/nail/home/sanfran'
        fake_docker = 'no_docker:9.9'
        config_copy = self.fake_marathon_job_config.copy()
        del config_copy['docker_image']

        def conf_helper(name, filename, soa_dir="AAAAAAAAA"):
            if filename == 'marathon-amnesia':
                return {fake_instance: config_copy}
            elif filename == 'service':
                return self.fake_srv_config
            else:
                raise Exception('read_service_config tried to access invalid filename %s' % filename)

        expected = dict(self.fake_srv_config.items() + self.fake_marathon_job_config.items())
        expected['docker_image'] = fake_docker
        expected['desired_state'] = 'stop'
        expected['force_bounce'] = '12345'

        with contextlib.nested(
            mock.patch('service_configuration_lib.read_extra_service_information',
                       side_effect=conf_helper),
            mock.patch('marathon_tools.get_docker_from_branch',
                       return_value=fake_docker),
            mock.patch('marathon_tools.get_desired_state_from_branch',
                       return_value='stop'),
            mock.patch('marathon_tools.get_force_bounce_from_branch',
                       return_value='12345')
        ) as (
            read_extra_info_patch,
            get_docker_patch,
            get_desired_state_patch,
            get_force_bounce_patch,
        ):
            actual = marathon_tools.read_service_config(fake_name, fake_instance,
                                                        fake_cluster, fake_dir)
            assert expected == actual
            read_extra_info_patch.assert_any_call(fake_name, "service", soa_dir=fake_dir)
            read_extra_info_patch.assert_any_call(fake_name, "marathon-amnesia", soa_dir=fake_dir)
            assert read_extra_info_patch.call_count == 2
            get_docker_patch.assert_called_once_with(fake_name, self.fake_marathon_job_config['branch'],
                                                     fake_dir)

    def test_get_service_instance_list(self):
        fake_name = 'hint'
        fake_instance_1 = 'unsweet'
        fake_instance_2 = 'water'
        fake_cluster = '16floz'
        fake_dir = '/nail/home/hipster'
        fake_job_config = {fake_instance_1: self.fake_marathon_job_config,
                           fake_instance_2: self.fake_marathon_job_config}
        expected = [(fake_name, fake_instance_2), (fake_name, fake_instance_1)]
        with mock.patch('service_configuration_lib.read_extra_service_information',
                        return_value=fake_job_config) as read_extra_info_patch:
            actual = marathon_tools.get_service_instance_list(fake_name, fake_cluster, fake_dir)
            assert cmp(expected, actual) == 0
            read_extra_info_patch.assert_called_once_with(fake_name, "marathon-16floz", soa_dir=fake_dir)

    def test_get_config(self):
        expected = 'end_of_the_line'
        file_mock = mock.MagicMock(spec=file)
        with contextlib.nested(
            mock.patch('marathon_tools.open', create=True, return_value=file_mock),
            mock.patch('json.loads', return_value=expected)
        ) as (
            open_file_patch,
            json_patch
        ):
            assert marathon_tools.get_config() == expected
            open_file_patch.assert_called_once_with('/etc/paasta_tools/marathon_config.json')
            file_mock.read.assert_called_once_with()
            json_patch.assert_called_once_with(file_mock.read())

    def test_get_cluster(self):
        fake_config = {
            'cluster': 'peanut',
        }
        expected = 'peanut'
        with mock.patch(
            'marathon_tools.get_config',
            return_value=fake_config,
        ):
            actual = marathon_tools.get_cluster()
            assert actual == expected

    def test_get_cluster_dne(self):
        fake_config = {}
        with mock.patch(
            'marathon_tools.get_config',
            return_value=fake_config,
        ):
            with raises(marathon_tools.NoMarathonClusterFoundException):
                marathon_tools.get_cluster()

    def test_get_cluster_other_exception(self):
        with mock.patch(
            'marathon_tools.get_config',
            side_effect=SyntaxError,
        ):
            with raises(SyntaxError):
                marathon_tools.get_cluster()

    def test_list_clusters_no_service(self):
        with contextlib.nested(
            mock.patch('service_configuration_lib.read_services_configuration'),
            mock.patch('marathon_tools.get_clusters_deployed_to'),
        ) as (
            mock_read_services,
            mock_get_clusters_deployed_to,
        ):
            mock_read_services.return_value = {'service1': 'config'}
            mock_get_clusters_deployed_to.return_value = ['cluster1', 'cluster2']
            actual = marathon_tools.list_clusters()
            expected = ['cluster1', 'cluster2']
            assert actual == expected

    def test_list_clusters_with_service(self):
        with contextlib.nested(
            mock.patch('service_configuration_lib.read_services_configuration'),
            mock.patch('marathon_tools.get_clusters_deployed_to'),
        ) as (
            mock_read_services,
            mock_get_clusters_deployed_to,
        ):
            fake_service = 'fake_service'
            mock_read_services.return_value = {fake_service: 'config', 'fake_service2': 'config'}
            mock_get_clusters_deployed_to.return_value = ['cluster1', 'cluster2']
            actual = marathon_tools.list_clusters(fake_service)
            expected = ['cluster1', 'cluster2']
            assert actual == expected
            mock_get_clusters_deployed_to.assert_called_once_with(fake_service)

    def test_get_clusters_deployed_to(self):
        service = 'fake_service'
        fake_marathon_filenames = ['marathon-cluster1.yaml', 'marathon-cluster2.yaml',
                                   'marathon-SHARED.yaml', 'marathon-cluster3.yaml']
        expected = ['cluster1', 'cluster2', 'cluster3']
        with contextlib.nested(
            mock.patch('os.path.isdir'),
            mock.patch('glob.glob'),
        ) as (
            mock_isdir,
            mock_glob
        ):
            mock_isdir.return_value = True
            mock_glob.return_value = fake_marathon_filenames
            actual = marathon_tools.get_clusters_deployed_to(service)
            assert expected == actual

    def test_list_all_marathon_instance_for_service(self):
        service = 'fake_service'
        clusters = ['fake_cluster']
        mock_instances = [(service, 'instance1'), (service, 'instance2')]
        expected = set(['instance1', 'instance2'])
        with contextlib.nested(
            mock.patch('marathon_tools.list_clusters'),
            mock.patch('marathon_tools.get_service_instance_list'),
        ) as (
            mock_list_clusters,
            mock_service_instance_list,
        ):
            mock_list_clusters.return_value = clusters
            mock_service_instance_list.return_value = mock_instances
            actual = marathon_tools.list_all_marathon_instances_for_service(service)
            assert actual == expected
            mock_list_clusters.assert_called_once_with(service)
            mock_service_instance_list.assert_called_once_with(service, clusters[0])

    def test_get_all_namespaces_for_service(self):
        name = 'vvvvvv'
        soa_dir = '^_^'
        t1_dict = {'hollo': 'werld', 'smark': 'stact'}
        t2_dict = {'vataman': 'witir', 'sin': 'chaps'}
        fake_smartstack = {'t1': t1_dict, 't2': t2_dict}
        expected = [('vvvvvv.t2', t2_dict), ('vvvvvv.t1', t1_dict)]
        with mock.patch('service_configuration_lib.read_extra_service_information',
                        return_value=fake_smartstack) as read_extra_patch:
            actual = marathon_tools.get_all_namespaces_for_service(name, soa_dir)
            assert expected == actual
            read_extra_patch.assert_called_once_with(name, 'smartstack', soa_dir)

    def test_get_marathon_services_for_cluster(self):
        cluster = 'honey_bunches_of_oats'
        soa_dir = 'completely_wholesome'
        instances = [['this_is_testing', 'all_the_things'], ['my_nerf_broke']]
        expected = ['my_nerf_broke', 'this_is_testing', 'all_the_things']
        with contextlib.nested(
            mock.patch('os.path.abspath', return_value='chex_mix'),
            mock.patch('os.listdir', return_value=['dir1', 'dir2']),
            mock.patch('marathon_tools.get_service_instance_list',
                       side_effect=lambda a, b, c: instances.pop())
        ) as (
            abspath_patch,
            listdir_patch,
            get_instances_patch,
        ):
            actual = marathon_tools.get_marathon_services_for_cluster(cluster, soa_dir)
            assert expected == actual
            abspath_patch.assert_called_once_with(soa_dir)
            listdir_patch.assert_called_once_with('chex_mix')
            get_instances_patch.assert_any_call('dir1', cluster, soa_dir)
            get_instances_patch.assert_any_call('dir2', cluster, soa_dir)
            assert get_instances_patch.call_count == 2

    def test_get_all_namespaces(self):
        soa_dir = 'carbon'
        namespaces = [[('aluminum', {'hydrogen': 1}), ('potassium', {'helium': 2})],
                      [('uranium', {'lithium': 3}), ('gold', {'boron': 5})]]
        expected = [('uranium', {'lithium': 3}), ('gold', {'boron': 5}),
                    ('aluminum', {'hydrogen': 1}), ('potassium', {'helium': 2})]
        with contextlib.nested(
            mock.patch('os.path.abspath', return_value='oxygen'),
            mock.patch('os.listdir', return_value=['rid1', 'rid2']),
            mock.patch('marathon_tools.get_all_namespaces_for_service',
                       side_effect=lambda a, b: namespaces.pop())
        ) as (
            abspath_patch,
            listdir_patch,
            get_namespaces_patch,
        ):
            actual = marathon_tools.get_all_namespaces(soa_dir)
            assert expected == actual
            abspath_patch.assert_called_once_with(soa_dir)
            listdir_patch.assert_called_once_with('oxygen')
            get_namespaces_patch.assert_any_call('rid1', soa_dir)
            get_namespaces_patch.assert_any_call('rid2', soa_dir)
            assert get_namespaces_patch.call_count == 2

    def test_get_proxy_port_for_instance(self):
        name = 'thats_no_moon'
        instance = 'thats_a_space_station'
        cluster = 'shot_line'
        soa_dir = 'drink_up'
        namespace = 'thirsty_mock'
        fake_port = 1234567890
        fake_nerve = {'proxy_port': fake_port}
        with contextlib.nested(
            mock.patch('marathon_tools.read_namespace_for_service_instance', return_value=namespace),
            mock.patch('marathon_tools.read_service_namespace_config', return_value=fake_nerve)
        ) as (
            read_ns_patch,
            read_config_patch
        ):
            actual = marathon_tools.get_proxy_port_for_instance(name, instance, cluster, soa_dir)
            assert fake_port == actual
            read_ns_patch.assert_called_once_with(name, instance, cluster, soa_dir)
            read_config_patch.assert_called_once_with(name, namespace, soa_dir)

    def test_get_mode_for_instance_present(self):
        name = 'stage_env'
        instance = 'in_aws'
        cluster = 'thats_crazy'
        soa_dir = 'the_future'
        namespace = 'is_here'
        fake_mode = 'banana'
        fake_nerve = {'mode': fake_mode}
        with contextlib.nested(
            mock.patch('marathon_tools.read_namespace_for_service_instance', return_value=namespace),
            mock.patch('marathon_tools.read_service_namespace_config', return_value=fake_nerve)
        ) as (
            read_ns_patch,
            read_config_patch
        ):
            actual = marathon_tools.get_mode_for_instance(name, instance, cluster, soa_dir)
            assert fake_mode == actual
            read_ns_patch.assert_called_once_with(name, instance, cluster, soa_dir)
            read_config_patch.assert_called_once_with(name, namespace, soa_dir)

    def test_get_mode_for_instance_default(self):
        name = 'stage_env'
        instance = 'in_aws'
        cluster = 'thats_crazy'
        soa_dir = 'the_future'
        namespace = 'is_here'
        expected = 'http'
        with contextlib.nested(
            mock.patch('marathon_tools.read_namespace_for_service_instance', return_value=namespace),
            mock.patch('marathon_tools.read_service_namespace_config', return_value={})
        ) as (
            read_ns_patch,
            read_config_patch
        ):
            actual = marathon_tools.get_mode_for_instance(name, instance, cluster, soa_dir)
            assert expected == actual
            read_ns_patch.assert_called_once_with(name, instance, cluster, soa_dir)
            read_config_patch.assert_called_once_with(name, namespace, soa_dir)

    def test_read_service_namespace_config_exists(self):
        name = 'eman'
        namespace = 'ecapseman'
        soa_dir = 'rid_aos'
        fake_uri = 'energy'
        fake_mode = 'ZTP'
        fake_timeout = -10103
        fake_port = 777
        fake_retries = 9001
        fake_info = {'healthcheck_uri': fake_uri, 'healthcheck_timeout_s': fake_timeout,
                     'proxy_port': fake_port,
                     'timeout_connect_ms': 192, 'timeout_server_ms': 291,
                     'timeout_client_ms': 912, 'retries': fake_retries, 'mode': fake_mode,
                     'routes': [{'source': 'oregon', 'destinations': ['indiana']},
                                {'source': 'florida', 'destinations': ['miami', 'beach']}]}
        fake_config = {namespace: fake_info}
        expected = {'healthcheck_uri': fake_uri, 'healthcheck_timeout_s': fake_timeout,
                    'proxy_port': fake_port,
                    'timeout_connect_ms': 192, 'timeout_server_ms': 291,
                    'timeout_client_ms': 912, 'retries': fake_retries, 'mode': fake_mode,
                    'routes': [('oregon', 'indiana'), ('florida', 'miami'), ('florida', 'beach')]}
        with mock.patch('service_configuration_lib.read_extra_service_information',
                        return_value=fake_config) as read_extra_patch:
            assert marathon_tools.read_service_namespace_config(name, namespace, soa_dir) == expected
            read_extra_patch.assert_called_once_with(name, 'smartstack', soa_dir)

    def test_read_service_namespace_config_no_file(self):
        name = 'a_man'
        namespace = 'a_boat'
        soa_dir = 'an_adventure'

        def raiser(a, b, c):
            raise Exception
        with mock.patch('service_configuration_lib.read_extra_service_information',
                        side_effect=raiser) as read_extra_patch:
            assert marathon_tools.read_service_namespace_config(name, namespace, soa_dir) == {}
            read_extra_patch.assert_called_once_with(name, 'smartstack', soa_dir)

    @mock.patch('service_configuration_lib.read_extra_service_information')
    def test_read_namespace_for_service_instance_has_value(self, read_info_patch):
        name = 'dont_worry'
        instance = 'im_a_professional'
        cluster = 'andromeda'
        namespace = 'spacename'
        soa_dir = 'dirdirdir'
        read_info_patch.return_value = {instance: {'nerve_ns': namespace}}
        actual = marathon_tools.read_namespace_for_service_instance(name, instance, cluster, soa_dir)
        assert actual == namespace
        read_info_patch.assert_called_once_with(name, 'marathon-%s' % cluster, soa_dir)

    @mock.patch('service_configuration_lib.read_extra_service_information')
    def test_read_namespace_for_service_instance_no_value(self, read_info_patch):
        name = 'wall_light'
        instance = 'ceiling_light'
        cluster = 'no_light'
        soa_dir = 'warehouse_light'
        read_info_patch.return_value = {instance: {'aaaaaaaa': ['bbbbbbbb']}}
        actual = marathon_tools.read_namespace_for_service_instance(name, instance, cluster, soa_dir)
        assert actual == instance
        read_info_patch.assert_called_once_with(name, 'marathon-%s' % cluster, soa_dir)

    @mock.patch('marathon_tools.StringIO', return_value=mock.Mock(getvalue=mock.Mock()))
    @mock.patch('pycurl.Curl', return_value=mock.Mock(setopt=mock.Mock(), perform=mock.Mock()))
    @mock.patch('json.loads')
    def test_marathon_services_running_on(self, json_load_patch, curl_patch, stringio_patch):
        id_1 = 'klingon.ships.detected.249qwiomelht4jioewglkemr'
        id_2 = 'fire.photon.torpedos.jtgriemot5yhtwe94'
        id_3 = 'dota.axe.cleave.482u9jyoi4wed'
        id_4 = 'mesos.deployment.is.hard'
        id_5 = 'how.to.fake.data'
        ports_1 = '[111-111]'
        ports_2 = '[222-222]'
        ports_3 = '[333-333]'
        ports_4 = '[444-444]'
        ports_5 = '[555-555]'
        hostname = 'io-dev.oiio.io'
        port = 123456789
        timeout = -99

        stringio_patch.return_value.getvalue.return_value = 'curl_into_a_corner'
        json_load_patch.return_value = {'frameworks': [
                                            {'executors': [
                                                {'id': id_1, 'resources': {'ports': ports_1}, 'tasks': [{u'state': u'TASK_RUNNING'}]},
                                                {'id': id_2, 'resources': {'ports': ports_2}, 'tasks': [{u'state': u'TASK_RUNNING'}]}],
                                             'name': 'marathon-1111111'},
                                            {'executors': [
                                                {'id': id_3, 'resources': {'ports': ports_3}, 'tasks': [{u'state': u'TASK_RUNNING'}]},
                                                {'id': id_4, 'resources': {'ports': ports_4}, 'tasks': [{u'state': u'TASK_RUNNING'}]}],
                                             'name': 'marathon-3145jgreoifd'},
                                            {'executors': [
                                                {'id': id_5, 'resources': {'ports': ports_5}, 'tasks': [{u'state': u'TASK_STAGED'}]}],
                                             'name': 'marathon-754rchoeurcho'},
                                            {'executors': [
                                                {'id': 'bunk', 'resources': {'ports': '[65-65]'}, 'tasks': [{u'state': u'TASK_RUNNING'}]}],
                                             'name': 'super_bunk'}
                                        ]}
        expected = [('klingon', 'ships', 111),
                    ('fire', 'photon', 222),
                    ('dota', 'axe', 333),
                    ('mesos', 'deployment', 444)]
        actual = marathon_tools.marathon_services_running_on(hostname, port, timeout)
        curl_patch.return_value.setopt.assert_any_call(pycurl.URL,
                                                       'http://%s:%s/state.json' % (hostname, port))
        curl_patch.return_value.setopt.assert_any_call(pycurl.TIMEOUT, timeout)
        curl_patch.return_value.setopt.assert_any_call(pycurl.WRITEFUNCTION,
                                                       stringio_patch.return_value.write)
        json_load_patch.assert_called_once_with(stringio_patch.return_value.getvalue.return_value)
        assert expected == actual

    @mock.patch('marathon_tools.marathon_services_running_on', return_value='chipotle')
    def test_marathon_services_running_here(self, mesos_on_patch):
        port = 808
        timeout = 9999
        assert marathon_tools.marathon_services_running_here(port, timeout) == 'chipotle'
        mesos_on_patch.assert_called_once_with(port=port, timeout_s=timeout)

    def test_get_marathon_services_running_here_for_nerve(self):
        cluster = 'edelweiss'
        soa_dir = 'the_sound_of_music'
        fake_marathon_services = [('no_test', 'left_behind', 1111),
                                  ('no_docstrings', 'forever_abandoned', 2222)]
        namespaces = ['dos', 'uno']
        nerve_dicts = [{'binary': 1}, {'clock': 0}]
        expected = [('no_test.uno', {'clock': 0, 'port': 1111}),
                    ('no_docstrings.dos', {'binary': 1, 'port': 2222})]
        with contextlib.nested(
            mock.patch('marathon_tools.marathon_services_running_here',
                       return_value=fake_marathon_services),
            mock.patch('marathon_tools.read_namespace_for_service_instance',
                       side_effect=lambda a, b, c, d: namespaces.pop()),
            mock.patch('marathon_tools.read_service_namespace_config',
                       side_effect=lambda a, b, c: nerve_dicts.pop()),
        ) as (
            mara_srvs_here_patch,
            get_namespace_patch,
            read_ns_config_patch,
        ):
            actual = marathon_tools.get_marathon_services_running_here_for_nerve(cluster, soa_dir)
            assert expected == actual
            mara_srvs_here_patch.assert_called_once_with()
            get_namespace_patch.assert_any_call('no_test', 'left_behind', cluster, soa_dir)
            get_namespace_patch.assert_any_call('no_docstrings', 'forever_abandoned', cluster, soa_dir)
            assert get_namespace_patch.call_count == 2
            read_ns_config_patch.assert_any_call('no_test', 'uno', soa_dir)
            read_ns_config_patch.assert_any_call('no_docstrings', 'dos', soa_dir)
            assert read_ns_config_patch.call_count == 2

    def test_get_marathon_services_running_here_for_nerve_when_get_cluster_raises_custom_exception(self):
        cluster = None
        soa_dir = 'the_sound_of_music'
        with contextlib.nested(
            mock.patch(
                'marathon_tools.get_cluster',
                side_effect=marathon_tools.NoMarathonClusterFoundException,
            ),
            mock.patch(
                'marathon_tools.marathon_services_running_here',
                return_value=[],
            ),
        ) as (
            get_cluster_patch,
            marathon_services_running_here_patch,
        ):
            actual = marathon_tools.get_marathon_services_running_here_for_nerve(cluster, soa_dir)
            assert actual == []

    def test_get_marathon_services_running_here_for_nerve_when_get_cluster_raises_other_exception(self):
        cluster = None
        soa_dir = 'the_sound_of_music'
        with contextlib.nested(
            mock.patch(
                'marathon_tools.get_cluster',
                side_effect=Exception,
            ),
            mock.patch(
                'marathon_tools.marathon_services_running_here',
                return_value=[],
            ),
        ) as (
            get_cluster_patch,
            marathon_services_running_here_patch,
        ):
            with raises(Exception):
                marathon_tools.get_marathon_services_running_here_for_nerve(cluster, soa_dir)

    def test_get_classic_service_information_for_nerve(self):
        with contextlib.nested(
            mock.patch('service_configuration_lib.read_port', return_value=101),
            mock.patch('marathon_tools.read_service_namespace_config', return_value={'ten': 10}),
        ) as (
            read_port_patch,
            namespace_config_patch,
        ):
            info = marathon_tools.get_classic_service_information_for_nerve('no_water', 'we_are_the_one')
            assert info == ('no_water.main', {'ten': 10, 'port': 101})

    def test_get_classic_services_that_run_here(self):
        with contextlib.nested(
            mock.patch(
                'service_configuration_lib.services_that_run_here',
                return_value=['d', 'c']
            ),
            mock.patch(
                'os.listdir',
                return_value=['b', 'a']
            ),
        ) as (
            services_that_run_here_patch,
            listdir_patch,
        ):
            services = marathon_tools.get_classic_services_that_run_here()
            assert services == ['a', 'b', 'c', 'd']
            services_that_run_here_patch.assert_called_once_with()
            listdir_patch.assert_called_once_with(marathon_tools.PUPPET_SERVICE_DIR)

    def test_get_classic_services_running_here_for_nerve(self):
        with contextlib.nested(
            mock.patch(
                'marathon_tools.get_classic_services_that_run_here',
                side_effect=lambda: ['a', 'b', 'c']
            ),
            mock.patch(
                'marathon_tools.get_classic_service_information_for_nerve',
                side_effect=lambda x, _: '%s.foo' % x
            ),
        ):
            assert marathon_tools.get_classic_services_running_here_for_nerve('baz') == [
                'a.foo', 'b.foo', 'c.foo',
            ]

    def test_get_services_running_here_for_nerve(self):
        cluster = 'plentea'
        soa_dir = 'boba'
        fake_marathon_services = [('never', 'again'), ('will', 'he')]
        fake_classic_services = [('walk', 'on'), ('his', 'feet')]
        expected = fake_marathon_services + fake_classic_services
        with contextlib.nested(
            mock.patch('marathon_tools.get_marathon_services_running_here_for_nerve',
                       return_value=fake_marathon_services),
            mock.patch('marathon_tools.get_classic_services_running_here_for_nerve',
                       return_value=fake_classic_services),
        ) as (
            marathon_patch,
            classic_patch
        ):
            actual = marathon_tools.get_services_running_here_for_nerve(cluster, soa_dir)
            assert expected == actual
            marathon_patch.assert_called_once_with(cluster, soa_dir)
            classic_patch.assert_called_once_with(soa_dir)

    def test_get_mesos_leader(self):
        expected = 'mesos.master.yelpcorp.com'
        fake_master = 'false.authority.yelpcorp.com'
        fake_curl = mock.Mock(setopt=mock.Mock(), perform=mock.Mock(),
                              getinfo=mock.Mock(return_value='http://%s:999' % expected))
        with mock.patch('pycurl.Curl', return_value=fake_curl) as curl_patch:
            assert marathon_tools.get_mesos_leader(fake_master) == expected
            curl_patch.assert_called_once_with()
            fake_curl.setopt.assert_any_call(pycurl.URL, 'http://%s:5050/redirect' % fake_master)
            fake_curl.setopt.assert_any_call(pycurl.HEADER, True)
            fake_curl.setopt.assert_any_call(pycurl.WRITEFUNCTION, mock.ANY)
            assert fake_curl.setopt.call_count == 3
            fake_curl.perform.assert_called_once_with()
            fake_curl.getinfo.assert_called_once_with(pycurl.REDIRECT_URL)

    def test_is_mesos_leader(self):
        fake_host = 'toast.host.roast'
        with mock.patch('marathon_tools.get_mesos_leader', return_value=fake_host) as get_leader_patch:
            assert marathon_tools.is_mesos_leader(fake_host)
            get_leader_patch.assert_called_once_with(fake_host)

    def test_compose_job_id_full(self):
        fake_name = 'someone_scheduled_docker_image'
        fake_id = 'docker_isnt_deployed'
        fake_instance = 'then_who_was_job'
        spacer = marathon_tools.ID_SPACER
        expected = '%s%s%s%s%s' % (fake_name.replace('_', '--'), spacer, fake_id.replace('_', '--'),
                                   spacer, fake_instance.replace('_', '--'))
        assert marathon_tools.compose_job_id(fake_name, fake_id, fake_instance) == expected

    def test_create_partial_config(self):
        fake_id = marathon_tools.compose_job_id('can_you_dig_it', 'yes_i_can')
        fake_url = 'dockervania_from_konami'
        fake_volumes = [
            {
                'hostPath': '/var/data/a',
                'containerPath': '/etc/a',
                'mode': 'RO',
            },
            {
                'hostPath': '/var/data/b',
                'containerPath': '/etc/b',
                'mode': 'RW',
            },
        ]
        fake_mem = 1000000000000000000000
        fake_cpus = .42
        fake_instances = 101
        fake_args = ['arg1', 'arg2']

        expected_conf = {
            'id': fake_id,
            'container': {
                'docker': {
                    'image': fake_url,
                    'network': 'BRIDGE',
                    'portMappings': [
                        {
                            'containerPort': 8888,
                            'hostPort': 0,
                            'protocol': 'tcp',
                        },
                    ],
                },
                'type': 'DOCKER',
                'volumes': fake_volumes,
            },
            'constraints': [],
            'uris': ['file:///root/.dockercfg', ],
            'mem': fake_mem,
            'cpus': fake_cpus,
            'instances': fake_instances,
            'args': fake_args,
            'backoff_seconds': 1,
            'backoff_factor': 2,
        }
        with contextlib.nested(
            mock.patch('marathon_tools.get_mem', return_value=fake_mem),
            mock.patch('marathon_tools.get_cpus', return_value=fake_cpus),
            mock.patch('marathon_tools.get_constraints', return_value=[]),
            mock.patch('marathon_tools.get_instances', return_value=fake_instances),
            mock.patch('marathon_tools.get_args', return_value=fake_args),
        ) as (
            get_mem_patch,
            get_cpus_patch,
            get_constraints_patch,
            get_instances_patch,
            get_args_patch,
        ):
            actual = marathon_tools.create_partial_config(fake_id, fake_url, fake_volumes,
                                                          self.fake_marathon_job_config)
            assert actual == expected_conf
            get_mem_patch.assert_called_once_with(self.fake_marathon_job_config)
            get_cpus_patch.assert_called_once_with(self.fake_marathon_job_config)
            get_constraints_patch.assert_called_once_with(self.fake_marathon_job_config)
            get_instances_patch.assert_called_once_with(self.fake_marathon_job_config)
            get_args_patch.assert_called_once_with(self.fake_marathon_job_config)

            # Assert that the complete config can be inserted into the MarathonApp model
            assert MarathonApp(**actual)

    def test_instances_is_zero_when_desired_state_is_stop(self):
        fake_id = marathon_tools.compose_job_id('can_you_dig_it', 'yes_i_can')
        fake_url = 'dockervania_from_konami'
        fake_volumes = [
            {
                'hostPath': '/var/data/a',
                'containerPath': '/etc/a',
                'mode': 'RO',
            },
            {
                'hostPath': '/var/data/b',
                'containerPath': '/etc/b',
                'mode': 'RW',
            },
        ]

        fake_marathon_job_config = dict(self.fake_marathon_job_config)
        fake_marathon_job_config['desired_state'] = 'stop'

        config = marathon_tools.create_partial_config(fake_id, fake_url, fake_volumes,
                                                      fake_marathon_job_config)
        assert config['instances'] == 0

    def test_get_bounce_method_in_config(self):
        fake_method = 'aaargh'
        fake_conf = {'bounce_method': fake_method}
        assert marathon_tools.get_bounce_method(fake_conf) == fake_method

    def test_get_bounce_method_default(self):
        assert marathon_tools.get_bounce_method({}) == 'brutal'

    def test_get_instances_in_config(self):
        fake_conf = {'instances': -10, 'desired_state': 'start'}
        assert marathon_tools.get_instances(fake_conf) == -10

    def test_get_instances_default(self):
        assert marathon_tools.get_instances({'desired_state': 'start'}) == 1

    def test_get_instances_respects_false(self):
        fake_conf = {'instances': False, 'desired_state': 'start'}
        assert marathon_tools.get_instances(fake_conf) == 0

    def test_get_constraints_in_config(self):
        fake_conf = {'constraints': 'so_many_walls'}
        assert marathon_tools.get_constraints(fake_conf) == 'so_many_walls'

    def test_get_constraints_default(self):
        assert marathon_tools.get_constraints({}) is None

    def test_get_cpus_in_config(self):
        fake_conf = {'cpus': -5}
        assert marathon_tools.get_cpus(fake_conf) == -5

    def test_get_cpus_in_config_float(self):
        fake_conf = {'cpus': .66}
        assert marathon_tools.get_cpus(fake_conf) == .66

    def test_get_cpus_default(self):
        assert marathon_tools.get_cpus({}) == .25

    def test_get_mem_in_config(self):
        fake_conf = {'mem': -999}
        assert marathon_tools.get_mem(fake_conf) == -999

    def test_get_mem_default(self):
        assert marathon_tools.get_mem({}) == 1000

    def test_get_args_default(self):
        assert marathon_tools.get_args({}) == []

    def test_get_args_in_config(self):
        fake_conf = {'args': ['arg1', 'arg2']}
        assert marathon_tools.get_args(fake_conf) == ['arg1', 'arg2']

    def test_get_force_bounce(self):
        fake_conf = {'force_bounce': 'blurp'}
        assert marathon_tools.get_force_bounce(fake_conf) == 'blurp'

    def test_get_desired_state(self):
        fake_conf = {'desired_state': 'stop'}
        assert marathon_tools.get_desired_state(fake_conf) == 'stop'

    def test_get_docker_url_no_error(self):
        fake_registry = "im.a-real.vm"
        fake_image = "and-i-can-run:1.0"
        fake_curl = mock.Mock()
        fake_stringio = mock.Mock(getvalue=mock.Mock(return_value='483af83b81ee93ac930d'))
        expected = "%s/%s" % (fake_registry, fake_image)
        with contextlib.nested(
            mock.patch('pycurl.Curl', return_value=fake_curl),
            mock.patch('marathon_tools.StringIO', return_value=fake_stringio)
        ) as (
            pycurl_patch,
            stringio_patch
        ):
            assert marathon_tools.get_docker_url(fake_registry, fake_image) == expected
            fake_curl.setopt.assert_any_call(pycurl.URL,
                                             'http://%s/v1/repositories/%s/tags/%s' % (
                                                    fake_registry,
                                                    fake_image.split(':')[0],
                                                    fake_image.split(':')[1]))
            fake_curl.setopt.assert_any_call(pycurl.WRITEFUNCTION, fake_stringio.write)

            assert fake_curl.setopt.call_count == 3
            fake_curl.setopt.assert_any_call(pycurl.TIMEOUT, 30)
            fake_curl.perform.assert_called_once_with()
            fake_stringio.getvalue.assert_called_once_with()

    def test_get_docker_url_has_error(self):
        fake_registry = "youre.just.virtual"
        fake_image = "just-a-shadow-of-reality:0.9"
        fake_curl = mock.Mock()
        fake_stringio = mock.Mock(getvalue=mock.Mock(return_value='all the errors ever'))
        expected = ""
        with contextlib.nested(
            mock.patch('pycurl.Curl', return_value=fake_curl),
            mock.patch('marathon_tools.StringIO', return_value=fake_stringio)
        ) as (
            pycurl_patch,
            stringio_patch
        ):
            assert marathon_tools.get_docker_url(fake_registry, fake_image) == expected
            fake_curl.setopt.assert_any_call(pycurl.URL,
                                             'http://%s/v1/repositories/%s/tags/%s' % (
                                                    fake_registry,
                                                    fake_image.split(':')[0],
                                                    fake_image.split(':')[1]))
            fake_curl.setopt.assert_any_call(pycurl.WRITEFUNCTION, fake_stringio.write)
            assert fake_curl.setopt.call_count == 3
            fake_curl.setopt.assert_any_call(pycurl.TIMEOUT, 30)
            fake_curl.perform.assert_called_once_with()
            fake_stringio.getvalue.assert_called_once_with()

    def test_get_docker_url_with_no_docker_image(self):
        with raises(marathon_tools.NoDockerImageError):
            marathon_tools.get_docker_url('fake_registry', None)

    def test_get_marathon_client(self):
        fake_url = "nothing_for_me_to_do_but_dance"
        fake_user = "the_boogie"
        fake_passwd = "is_for_real"
        with mock.patch('marathon_tools.MarathonClient') as client_patch:
            marathon_tools.get_marathon_client(fake_url, fake_user, fake_passwd)
            client_patch.assert_called_once_with(fake_url, fake_user, fake_passwd, timeout=30)

    def test_list_all_marathon_app_ids(self):
        fakeapp1 = mock.Mock(id='/fake_app1')
        fakeapp2 = mock.Mock(id='/fake_app2')
        apps = [fakeapp1, fakeapp2]
        list_apps_mock = mock.Mock(return_value=apps)
        fake_client = mock.Mock(list_apps=list_apps_mock)
        expected_apps = ['fake_app1', 'fake_app2']
        assert marathon_tools.list_all_marathon_app_ids(fake_client) == expected_apps

    def test_is_app_id_running_true(self):
        fake_id = 'fake_app1'
        fake_all_marathon_app_ids = ['fake_app1', 'fake_app2']
        fake_client = mock.Mock()
        with mock.patch('marathon_tools.list_all_marathon_app_ids', return_value=fake_all_marathon_app_ids) as list_all_marathon_app_ids_patch:
            assert marathon_tools.is_app_id_running(fake_id, fake_client) is True
            list_all_marathon_app_ids_patch.assert_called_once_with(fake_client)

    def test_is_app_id_running_false(self):
        fake_id = 'fake_app3'
        fake_all_marathon_app_ids = ['fake_app1', 'fake_app2']
        fake_client = mock.Mock()
        with mock.patch('marathon_tools.list_all_marathon_app_ids', return_value=fake_all_marathon_app_ids) as list_all_marathon_app_ids_patch:
            assert marathon_tools.is_app_id_running(fake_id, fake_client) is False
            list_all_marathon_app_ids_patch.assert_called_once_with(fake_client)

    def test_get_app_id(self):
        fake_name = 'fakeapp'
        fake_instance = 'fakeinstance'
        fake_url = 'fake_url'
        fake_hash = 'CONFIGHASH'
        fake_code_sha = 'CODESHA'
        fake_config = {}

        with contextlib.nested(
            mock.patch('marathon_tools.read_service_config',
                       return_value=self.fake_marathon_job_config),
            mock.patch('marathon_tools.get_docker_url', return_value=fake_url),
            mock.patch('marathon_tools.create_partial_config',
                       return_value=fake_config),
            mock.patch('marathon_tools.get_config_hash', return_value=fake_hash),
            mock.patch('marathon_tools.get_code_sha_from_dockerurl', return_value=fake_code_sha),
        ) as (
            read_service_config_patch,
            docker_url_patch,
            create_partial_config_patch,
            hash_patch,
            code_sha_patch,
        ):
            assert marathon_tools.get_app_id(fake_name, fake_instance, self.fake_marathon_config) == 'fakeapp.fakeinstance.CODESHA.CONFIGHASH'
            read_service_config_patch.assert_called_once_with(fake_name, fake_instance, soa_dir='/nail/etc/services')
            hash_patch.assert_called_once_with(fake_config, force_bounce=None)
            code_sha_patch.assert_called_once_with(fake_url)

    def test_get_code_sha_from_dockerurl(self):
        fake_docker_url = 'docker-paasta.yelpcorp.com:443/services-cieye:paasta-93340779404579'
        actual = marathon_tools.get_code_sha_from_dockerurl(fake_docker_url)
        assert actual == 'git93340779'
        assert len(actual) == 11

    def test_get_config_hash(self):
        test_input = {'foo': 'bar'}
        actual = marathon_tools.get_config_hash(test_input)
        expected = 'configdd63dafc'
        assert actual == expected
        assert len(actual) == 14

    def test_id_changes_when_force_bounce_or_desired_state_changes(self):
        fake_name = 'fakeapp'
        fake_instance = 'fakeinstance'
        fake_url = 'dockervania_from_konami'

        fake_service_config_1 = dict(self.fake_marathon_job_config)
        fake_service_config_1['desired_state'] = 'start'
        fake_service_config_1['force_bounce'] = '88888'

        fake_service_config_2 = dict(self.fake_marathon_job_config)
        fake_service_config_2['desired_state'] = 'start'
        fake_service_config_2['force_bounce'] = '99999'

        fake_service_config_3 = dict(self.fake_marathon_job_config)
        fake_service_config_3['desired_state'] = 'stop'
        fake_service_config_3['force_bounce'] = '99999'

        with contextlib.nested(
            mock.patch('marathon_tools.read_service_config'),
            mock.patch('marathon_tools.get_docker_url', return_value=fake_url),
        ) as (
            read_service_config_patch,
            docker_url_patch,
        ):
            read_service_config_patch.return_value = fake_service_config_1
            first_id = marathon_tools.get_app_id(fake_name, fake_instance, self.fake_marathon_config)
            first_id_2 = marathon_tools.get_app_id(fake_name, fake_instance, self.fake_marathon_config)
            # just for sanity, make sure that get_app_id is idempotent.
            assert first_id == first_id_2

            read_service_config_patch.return_value = fake_service_config_2
            second_id = marathon_tools.get_app_id(fake_name, fake_instance, self.fake_marathon_config)
            assert first_id != second_id

            read_service_config_patch.return_value = fake_service_config_3
            third_id = marathon_tools.get_app_id(fake_name, fake_instance, self.fake_marathon_config)
            assert second_id != third_id<|MERGE_RESOLUTION|>--- conflicted
+++ resolved
@@ -1,13 +1,11 @@
 import contextlib
+
+from marathon.models import MarathonApp
 import mock
 import pycurl
 from pytest import raises
-<<<<<<< HEAD
 
 import marathon_tools
-=======
->>>>>>> b72d15f8
-from marathon.models import MarathonApp
 
 
 class TestMarathonTools:
