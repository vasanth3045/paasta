--- conflicted
+++ resolved
@@ -307,10 +307,9 @@
         schedule = self.get_schedule()
 
         if schedule is not None:
-<<<<<<< HEAD
             if not CronSlices.is_valid(schedule):
                 try:
-                    repeat, start_time, interval = str.split(schedule, '/')  # the parts have separate validators
+                    repeat, start_time, interval = schedule.split('/')  # the parts have separate validators
                 except ValueError:
                     return (False, ('The specified schedule "%s" is neither a valid cron schedule nor a valid'
                                     ' ISO8601 schedule' % schedule))
@@ -326,7 +325,7 @@
                             msgs.append('The specified start time "%s" must contain a time zone' % start_time)
                     except isodate.ISO8601Error as exc:
                         msgs.append('The specified start time "%s" in schedule "%s" '
-                                    'does not conform to the ISO 8601 format:\n%s' % (start_time, schedule, str(exc)))
+                                    'does not conform to the ISO8601 format:\n%s' % (start_time, schedule, exc.message))
 
                 parsed_interval = None
                 try:
@@ -345,43 +344,6 @@
                 if not self._check_schedule_repeat_helper(repeat):
                     msgs.append('The specified repeat "%s" in schedule "%s" '
                                 'does not conform to the ISO 8601 format.' % (repeat, schedule))
-=======
-            try:
-                repeat, start_time, interval = schedule.split('/')  # the parts have separate validators
-            except ValueError:
-                return False, 'The specified schedule "%s" is invalid' % schedule
-
-            # an empty start time is not valid ISO8601 but Chronos accepts it: '' == current time
-            if start_time == '':
-                msgs.append('The specified schedule "%s" does not contain a start time' % schedule)
-            else:
-                # Check if start time contains time zone information
-                try:
-                    dt = isodate.parse_datetime(start_time)
-                    if not hasattr(dt, 'tzinfo'):
-                        msgs.append('The specified start time "%s" must contain a time zone' % start_time)
-                except isodate.ISO8601Error as exc:
-                    msgs.append('The specified start time "%s" in schedule "%s" '
-                                'does not conform to the ISO 8601 format:\n%s' % (start_time, schedule, exc.message))
-
-            parsed_interval = None
-            try:
-                # 'interval' and 'duration' are interchangeable terms
-                parsed_interval = isodate.parse_duration(interval)
-            except isodate.ISO8601Error:
-                msgs.append('The specified interval "%s" in schedule "%s" '
-                            'does not conform to the ISO 8601 format.' % (interval, schedule))
-
-            # until we make this configurable, throw an
-            # error if we have a schedule < 60 seconds (the default schedule_horizone for chronos)
-            # https://github.com/mesos/chronos/issues/508
-            if parsed_interval and parsed_interval < datetime.timedelta(seconds=60):
-                msgs.append('Unsupported interval "%s": jobs must be run at an interval of > 60 seconds' % interval)
-
-            if not self._check_schedule_repeat_helper(repeat):
-                msgs.append('The specified repeat "%s" in schedule "%s" '
-                            'does not conform to the ISO 8601 format.' % (repeat, schedule))
->>>>>>> b9067d12
 
         return len(msgs) == 0, '\n'.join(msgs)
 
