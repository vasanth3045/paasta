@Library('jenkinsfile_stdlib') _

yproperties() // Sets releng approved global properties (SCM polling, build log rotation, etc)


CHANNELS = ['paasta']
<<<<<<< HEAD
GIT_SERVER = 'git@github.com'
PACKAGE_NAME = 'Yelp/paasta'
DIST = ['trusty', 'xenial', 'bionic']
=======
PACKAGE_NAME = 'mirrors/Yelp/paasta'
DIST = ['trusty', 'xenial']
>>>>>>> 99e68353

ircMsgResult(CHANNELS) {
    ystage('Test') {
        node {
            clone(
                PACKAGE_NAME,
            )
            sh 'make itest'
        }
    }

    // Runs `make itest_${version}` and attempts to upload to apt server if not an automatically timed run
    // This will automatically break all the steps into stages for you
    debItestUpload(PACKAGE_NAME, DIST)

    ystage('Upload to PyPi') {
        node {
            promoteToPypi(
                "git@git.yelpcorp.com:mirrors/Yelp/paasta.git",
                commit,
            )
        }
    }
}<|MERGE_RESOLUTION|>--- conflicted
+++ resolved
@@ -4,14 +4,9 @@
 
 
 CHANNELS = ['paasta']
-<<<<<<< HEAD
 GIT_SERVER = 'git@github.com'
-PACKAGE_NAME = 'Yelp/paasta'
+PACKAGE_NAME = 'mirrors/Yelp/paasta'
 DIST = ['trusty', 'xenial', 'bionic']
-=======
-PACKAGE_NAME = 'mirrors/Yelp/paasta'
-DIST = ['trusty', 'xenial']
->>>>>>> 99e68353
 
 ircMsgResult(CHANNELS) {
     ystage('Test') {
