# Copyright 2015-2016 Yelp Inc.
#
# Licensed under the Apache License, Version 2.0 (the "License");
# you may not use this file except in compliance with the License.
# You may obtain a copy of the License at
#
#     http://www.apache.org/licenses/LICENSE-2.0
#
# Unless required by applicable law or agreed to in writing, software
# distributed under the License is distributed on an "AS IS" BASIS,
# WITHOUT WARRANTIES OR CONDITIONS OF ANY KIND, either express or implied.
# See the License for the specific language governing permissions and
# limitations under the License.
import contextlib

import marathon
import mock
from marathon import MarathonHttpError
from marathon.models import MarathonApp
from mock import patch
from pytest import raises

from paasta_tools import long_running_service_tools
from paasta_tools import marathon_tools
from paasta_tools.utils import compose_job_id
from paasta_tools.utils import DeploymentsJson
from paasta_tools.utils import SystemPaastaConfig


class TestMarathonTools:

    fake_marathon_app_config = marathon_tools.MarathonServiceConfig(
        service='servicename',
        cluster='clustername',
        instance='instancename',
        config_dict={
            'instances': 3,
            'cpus': 1,
            'mem': 100,
            'nerve_ns': 'fake_nerve_ns',
        },
        branch_dict={
            'docker_image': 'test_docker:1.0',
            'desired_state': 'start',
            'force_bounce': None,
        },
    )
    fake_srv_config = {
        'data': {},
        'deploy': {},
        'deployed_to': ['another-box'],
        'lb_extras': {},
        'monitoring': {},
        'runs_on': ['some-box'],
        'port': None,
        'smartstack': {},
        'vip': None,
    }
    fake_docker_registry = 'remote_registry.com'
    fake_marathon_config = marathon_tools.MarathonConfig({
        'cluster': 'test_cluster',
        'url': 'http://test_url',
        'user': 'admin',
        'pass': 'admin_pass',
        'docker_registry': fake_docker_registry,
        'docker_volumes': [
            {
                'hostPath': '/var/data/a',
                'containerPath': '/etc/a',
                'mode': 'RO',
            },
            {
                'hostPath': '/var/data/b',
                'containerPath': '/etc/b',
                'mode': 'RW',
            },
        ],
    })
    fake_service_namespace_config = long_running_service_tools.ServiceNamespaceConfig()

    def test_load_marathon_service_config_happy_path(self):
        fake_name = 'jazz'
        fake_instance = 'solo'
        fake_cluster = 'amnesia'
        fake_dir = '/nail/home/sanfran'
        with contextlib.nested(
            mock.patch('paasta_tools.marathon_tools.load_deployments_json', autospec=True),
            mock.patch('service_configuration_lib.read_service_configuration', autospec=True),
            mock.patch('service_configuration_lib.read_extra_service_information', autospec=True),
            mock.patch('paasta_tools.marathon_tools.deep_merge_dictionaries', autospec=True),
        ) as (
            mock_load_deployments_json,
            mock_read_service_configuration,
            mock_read_extra_service_information,
            _,
        ):
            mock_read_extra_service_information.return_value = {fake_instance: {}}
            marathon_tools.load_marathon_service_config(
                fake_name,
                fake_instance,
                fake_cluster,
                soa_dir=fake_dir,
            )
            assert mock_read_service_configuration.call_count == 1
            assert mock_read_extra_service_information.call_count == 1
            mock_load_deployments_json.assert_called_once_with(fake_name, soa_dir=fake_dir)

    def test_load_marathon_service_config_bails_with_no_config(self):
        fake_name = 'jazz'
        fake_instance = 'solo'
        fake_cluster = 'amnesia'
        fake_dir = '/nail/home/sanfran'
        with contextlib.nested(
            mock.patch('paasta_tools.marathon_tools.load_deployments_json', autospec=True),
            mock.patch('service_configuration_lib.read_service_configuration', autospec=True),
            mock.patch('service_configuration_lib.read_extra_service_information', autospec=True),
        ) as (
            mock_load_deployments_json,
            mock_read_service_configuration,
            mock_read_extra_service_information,
        ):
            mock_read_extra_service_information.return_value = {}
            with raises(marathon_tools.NoConfigurationForServiceError):
                marathon_tools.load_marathon_service_config(
                    fake_name,
                    fake_instance,
                    fake_cluster,
                    soa_dir=fake_dir,
                )

    def test_read_service_config(self):
        fake_name = 'jazz'
        fake_instance = 'solo'
        fake_cluster = 'amnesia'
        fake_dir = '/nail/home/sanfran'
        config_copy = self.fake_marathon_app_config.config_dict.copy()

        expected = marathon_tools.MarathonServiceConfig(
            service=fake_name,
            cluster='',
            instance=fake_instance,
            config_dict=dict(
                self.fake_srv_config.items() +
                self.fake_marathon_app_config.config_dict.items()
            ),
            branch_dict={},
        )

        with contextlib.nested(
            mock.patch(
                'service_configuration_lib.read_service_configuration',
                autospec=True,
                return_value=self.fake_srv_config,
            ),
            mock.patch(
                'service_configuration_lib.read_extra_service_information',
                autospec=True,
                return_value={fake_instance: config_copy},
            ),
        ) as (
            read_service_configuration_patch,
            read_extra_info_patch,
        ):
            actual = marathon_tools.load_marathon_service_config(
                fake_name,
                fake_instance,
                fake_cluster,
                load_deployments=False,
                soa_dir=fake_dir,
            )
            assert expected.service == actual.service
            assert expected.instance == actual.instance
            assert expected.config_dict == actual.config_dict
            assert expected.branch_dict == actual.branch_dict

            assert read_service_configuration_patch.call_count == 1
            read_service_configuration_patch.assert_any_call(fake_name, soa_dir=fake_dir)
            assert read_extra_info_patch.call_count == 1
            read_extra_info_patch.assert_any_call(fake_name, "marathon-amnesia", soa_dir=fake_dir)

    def test_read_service_config_and_deployments(self):
        fake_name = 'jazz'
        fake_instance = 'solo'
        fake_cluster = 'amnesia'
        fake_dir = '/nail/home/sanfran'
        fake_docker = 'no_docker:9.9'
        config_copy = self.fake_marathon_app_config.config_dict.copy()

        fake_branch_dict = {'desired_state': 'stop', 'force_bounce': '12345', 'docker_image': fake_docker},
        deployments_json_mock = mock.Mock(
            spec=DeploymentsJson,
            get_branch_dict=mock.Mock(return_value=fake_branch_dict),
        )

        with contextlib.nested(
            mock.patch(
                'service_configuration_lib.read_service_configuration',
                autospec=True,
                return_value=self.fake_srv_config,
            ),
            mock.patch(
                'service_configuration_lib.read_extra_service_information',
                autospec=True,
                return_value={fake_instance: config_copy},
            ),
            mock.patch(
                'paasta_tools.marathon_tools.load_deployments_json',
                autospec=True,
                return_value=deployments_json_mock,
            ),
        ) as (
            read_service_configuration_patch,
            read_extra_info_patch,
            load_deployments_json_patch,
        ):
            expected = marathon_tools.MarathonServiceConfig(
                service=fake_name,
                cluster='',
                instance=fake_instance,
                config_dict=dict(
                    self.fake_srv_config.items() +
                    self.fake_marathon_app_config.config_dict.items()
                ),
                branch_dict=fake_branch_dict,
            )
            actual = marathon_tools.load_marathon_service_config(
                fake_name,
                fake_instance,
                fake_cluster,
                load_deployments=True,
                soa_dir=fake_dir,
            )
            assert expected.service == actual.service
            assert expected.instance == actual.instance
            assert expected.config_dict == actual.config_dict
            assert expected.branch_dict == actual.branch_dict

            deployments_json_mock.get_branch_dict.assert_called_once_with(fake_name, 'paasta-amnesia.solo')
            assert read_service_configuration_patch.call_count == 1
            read_service_configuration_patch.assert_any_call(fake_name, soa_dir=fake_dir)
            assert read_extra_info_patch.call_count == 1
            read_extra_info_patch.assert_any_call(fake_name, "marathon-amnesia", soa_dir=fake_dir)

    def test_load_marathon_config(self):
        expected = {'foo': 'bar'}
        from_file = {'marathon_config': {'foo': 'bar'}}
        file_mock = mock.MagicMock(spec=file)
        with contextlib.nested(
            mock.patch('paasta_tools.utils.open', create=True, return_value=file_mock),
            mock.patch('json.load', autospec=True, return_value=from_file),
            mock.patch('os.path.isdir', autospec=True, return_value=True),
            mock.patch('os.access', autospec=True, return_value=True),
            mock.patch('paasta_tools.utils.get_readable_files_in_glob', autospec=True,
                       return_value=['/some/fake/dir/some_file.json']),
        ) as (
            open_file_patch,
            json_patch,
            isdir_patch,
            access_patch,
            get_readable_files_patch,
        ):
            assert marathon_tools.load_marathon_config() == expected
            open_file_patch.assert_called()
            json_patch.assert_called_with(file_mock.__enter__())

    def test_load_marathon_config_path_dne(self):
        expected = {}
        with contextlib.nested(
            mock.patch('paasta_tools.marathon_tools.open', create=True, side_effect=IOError(2, 'a', 'b')),
            mock.patch('os.path.isdir', autospec=True, return_value=True),
            mock.patch('os.access', autospec=True, return_value=True),
        ) as (
            open_patch,
            isdir_patch,
            access_patch,
        ):
            assert marathon_tools.load_marathon_config() == expected

    def test_get_all_namespaces_for_service(self):
        name = 'vvvvvv'
        soa_dir = '^_^'
        t1_dict = {'hollo': 'werld', 'smark': 'stact'}
        t2_dict = {'vataman': 'witir', 'sin': 'chaps'}
        fake_smartstack = {
            'smartstack': {'t1': t1_dict, 't2': t2_dict},
        }
        expected = [('vvvvvv.t2', t2_dict), ('vvvvvv.t1', t1_dict)]
        expected_short = [('t2', t2_dict), ('t1', t1_dict)]
        with mock.patch('service_configuration_lib.read_service_configuration', autospec=True,
                        return_value=fake_smartstack) as read_service_configuration_patch:
            actual = marathon_tools.get_all_namespaces_for_service(name, soa_dir)
            read_service_configuration_patch.assert_any_call(name, soa_dir)
            assert sorted(expected) == sorted(actual)

            actual_short = marathon_tools.get_all_namespaces_for_service(name, soa_dir, False)
            read_service_configuration_patch.assert_any_call(name, soa_dir)
            assert sorted(expected_short) == sorted(actual_short)

    def test_get_all_namespaces(self):
        soa_dir = 'carbon'
        namespaces = [[('aluminum', {'hydrogen': 1}), ('potassium', {'helium': 2})],
                      [('uranium', {'lithium': 3}), ('gold', {'boron': 5})]]
        expected = [('uranium', {'lithium': 3}), ('gold', {'boron': 5}),
                    ('aluminum', {'hydrogen': 1}), ('potassium', {'helium': 2})]
        with contextlib.nested(
            mock.patch('os.path.abspath', autospec=True, return_value='oxygen'),
            mock.patch('os.listdir', autospec=True, return_value=['rid1', 'rid2']),
            mock.patch('paasta_tools.marathon_tools.get_all_namespaces_for_service',
                       autospec=True,
                       side_effect=lambda a, b: namespaces.pop())
        ) as (
            abspath_patch,
            listdir_patch,
            get_namespaces_patch,
        ):
            actual = marathon_tools.get_all_namespaces(soa_dir)
            assert expected == actual
            abspath_patch.assert_called_once_with(soa_dir)
            listdir_patch.assert_called_once_with('oxygen')
            get_namespaces_patch.assert_any_call('rid1', soa_dir)
            get_namespaces_patch.assert_any_call('rid2', soa_dir)
            assert get_namespaces_patch.call_count == 2

    def test_get_proxy_port_for_instance(self):
        name = 'thats_no_moon'
        instance = 'thats_a_space_station'
        cluster = 'shot_line'
        soa_dir = 'drink_up'
        namespace = 'thirsty_mock'
        fake_port = 1234567890
        fake_nerve = long_running_service_tools.ServiceNamespaceConfig({'proxy_port': fake_port})
        with contextlib.nested(
            mock.patch('paasta_tools.marathon_tools.read_namespace_for_service_instance',
                       autospec=True, return_value=namespace),
            mock.patch('paasta_tools.marathon_tools.load_service_namespace_config',
                       autospec=True, return_value=fake_nerve)
        ) as (
            read_ns_patch,
            read_config_patch
        ):
            actual = marathon_tools.get_proxy_port_for_instance(name, instance, cluster, soa_dir)
            assert fake_port == actual
            read_ns_patch.assert_called_once_with(name, instance, cluster, soa_dir)
            read_config_patch.assert_called_once_with(name, namespace, soa_dir)

    def test_get_proxy_port_for_instance_defaults_to_none(self):
        name = 'thats_no_moon'
        instance = 'thats_a_space_station'
        cluster = 'shot_line'
        soa_dir = 'drink_up'
        namespace = 'thirsty_mock'
        expected = None
        with contextlib.nested(
            mock.patch('paasta_tools.marathon_tools.read_namespace_for_service_instance',
                       autospec=True, return_value=namespace),
            mock.patch('paasta_tools.marathon_tools.load_service_namespace_config',
                       autospec=True, return_value={})
        ) as (
            read_ns_patch,
            read_config_patch
        ):
            actual = marathon_tools.get_proxy_port_for_instance(name, instance, cluster, soa_dir)
            assert expected == actual
            read_ns_patch.assert_called_once_with(name, instance, cluster, soa_dir)
            read_config_patch.assert_called_once_with(name, namespace, soa_dir)

    def test_read_service_namespace_config_exists(self):
        name = 'eman'
        namespace = 'ecapseman'
        soa_dir = 'rid_aos'
        mode = 'http'
        fake_healthcheck_mode = 'http'
        fake_uri = 'energy'
        fake_timeout = -10103
        fake_port = 777
        fake_retries = 9001
        fake_discover = 'myhabitat'
        fake_advertise = ['red', 'blue']
        fake_info = {
            'healthcheck_mode': fake_healthcheck_mode,
            'healthcheck_uri': fake_uri,
            'healthcheck_timeout_s': fake_timeout,
            'proxy_port': fake_port,
            'timeout_connect_ms': 192,
            'timeout_server_ms': 291,
            'timeout_client_ms': 912,
            'updown_timeout_s': 293,
            'retries': fake_retries,
            'mode': mode,
            'routes': [
                {
                    'source': 'oregon',
                    'destinations': ['indiana']
                },
                {
                    'source': 'florida', 'destinations': ['miami', 'beach']
                },
            ],
            'discover': fake_discover,
            'advertise': fake_advertise,
            'extra_advertise': {
                'alpha': ['beta'],
                'gamma': ['delta', 'epsilon'],
            },
            'extra_healthcheck_headers': {
                'Host': 'example.com'
            },
        }
        fake_config = {
            'smartstack': {
                namespace: fake_info,
            },
        }
        expected = {
            'healthcheck_mode': fake_healthcheck_mode,
            'healthcheck_uri': fake_uri,
            'healthcheck_timeout_s': fake_timeout,
            'proxy_port': fake_port,
            'timeout_connect_ms': 192,
            'timeout_server_ms': 291,
            'timeout_client_ms': 912,
            'updown_timeout_s': 293,
            'retries': fake_retries,
            'mode': mode,
            'routes': [
                ('oregon', 'indiana'), ('florida', 'miami'), ('florida', 'beach')
            ],
            'discover': fake_discover,
            'advertise': fake_advertise,
            'extra_advertise': [
                ('alpha', 'beta'), ('gamma', 'delta'), ('gamma', 'epsilon')
            ],
            'extra_healthcheck_headers': {
                'Host': 'example.com'
            },
        }
        with mock.patch('service_configuration_lib.read_service_configuration',
                        autospec=True,
                        return_value=fake_config) as read_service_configuration_patch:
            actual = marathon_tools.load_service_namespace_config(name, namespace, soa_dir)
            read_service_configuration_patch.assert_called_once_with(name, soa_dir)
            assert sorted(actual) == sorted(expected)

    def test_read_service_namespace_config_no_mode_with_no_smartstack(self):
        name = 'eman'
        namespace = 'ecapseman'
        soa_dir = 'rid_aos'
        fake_config = {}
        with mock.patch('service_configuration_lib.read_service_configuration',
                        autospec=True,
                        return_value=fake_config) as read_service_configuration_patch:
            actual = marathon_tools.load_service_namespace_config(name, namespace, soa_dir)
            read_service_configuration_patch.assert_called_once_with(name, soa_dir)
            assert actual.get('mode') is None

    def test_read_service_namespace_config_no_mode_with_smartstack(self):
        name = 'eman'
        namespace = 'ecapseman'
        soa_dir = 'rid_aos'
        fake_config = {
            'smartstack': {
                namespace: {'proxy_port': 9001},
            },
        }
        with mock.patch('service_configuration_lib.read_service_configuration',
                        autospec=True,
                        return_value=fake_config) as read_service_configuration_patch:
            actual = marathon_tools.load_service_namespace_config(name, namespace, soa_dir)
            read_service_configuration_patch.assert_called_once_with(name, soa_dir)
            assert actual.get('mode') == 'http'

    def test_read_service_namespace_config_no_file(self):
        name = 'a_man'
        namespace = 'a_boat'
        soa_dir = 'an_adventure'

        with mock.patch('service_configuration_lib.read_service_configuration',
                        side_effect=Exception) as read_service_configuration_patch:
            with raises(Exception):
                marathon_tools.load_service_namespace_config(name, namespace, soa_dir)
            read_service_configuration_patch.assert_called_once_with(name, soa_dir)

    @mock.patch('paasta_tools.marathon_tools.load_marathon_service_config', autospec=True)
    def test_read_namespace_for_service_instance_has_value_with_nerve_ns(self, load_config_patch):
        name = 'dont_worry'
        instance = 'im_a_professional'
        cluster = 'andromeda'
        namespace = 'spacename'
        soa_dir = 'dirdirdir'
        load_config_patch.return_value = marathon_tools.MarathonServiceConfig(
            service=name,
            cluster=cluster,
            instance=instance,
            config_dict={'nerve_ns': namespace},
            branch_dict={},
        )
        actual = marathon_tools.read_namespace_for_service_instance(name, instance, cluster, soa_dir)
        assert actual == namespace
        load_config_patch.assert_called_once_with(name, instance, cluster, load_deployments=False, soa_dir=soa_dir)

    @mock.patch('paasta_tools.marathon_tools.load_marathon_service_config', autospec=True)
    def test_read_namespace_for_service_instance_has_value(self, load_config_patch):
        name = 'dont_worry'
        instance = 'im_a_professional'
        cluster = 'andromeda'
        namespace = 'spacename'
        soa_dir = 'dirdirdir'
        load_config_patch.return_value = marathon_tools.MarathonServiceConfig(
            service=name,
            cluster=cluster,
            instance=instance,
            config_dict={'registration_namespaces': [namespace, 'something else']},
            branch_dict={},
        )
        actual = marathon_tools.read_namespace_for_service_instance(name, instance, cluster, soa_dir)
        assert actual == namespace
        load_config_patch.assert_called_once_with(name, instance, cluster, load_deployments=False, soa_dir=soa_dir)

    @mock.patch('paasta_tools.marathon_tools.load_marathon_service_config', autospec=True)
    def test_read_all_namespaces_for_service_instance_has_value(self, load_config_patch):
        name = 'dont_worry'
        instance = 'im_a_professional'
        cluster = 'andromeda'
        namespaces = ['spacename', 'spaceiscool', 'rocketsarecooler']
        soa_dir = 'dirdirdir'
        load_config_patch.return_value = marathon_tools.MarathonServiceConfig(
            service=name,
            cluster=cluster,
            instance=instance,
            config_dict={'registration_namespaces': namespaces},
            branch_dict={},
        )
        actual_registrations = marathon_tools.read_all_namespaces_for_service_instance(name, instance, cluster, soa_dir)
        assert set(actual_registrations) == set(namespaces)
        load_config_patch.assert_called_once_with(name, instance, cluster, load_deployments=False, soa_dir=soa_dir)

    @mock.patch('paasta_tools.marathon_tools.load_marathon_service_config', autospec=True)
    def test_read_namespace_for_service_instance_no_value(self, load_config_patch):
        name = 'wall_light'
        instance = 'ceiling_light'
        cluster = 'no_light'
        soa_dir = 'warehouse_light'
        load_config_patch.return_value = marathon_tools.MarathonServiceConfig(
            service=name,
            cluster=cluster,
            instance=instance,
            config_dict={'aaaaaaaa': ['bbbbbbbbbb']},
            branch_dict={},
        )

        actual = marathon_tools.read_namespace_for_service_instance(name, instance, cluster, soa_dir)
        assert actual == instance
        load_config_patch.assert_called_once_with(name, instance, cluster, load_deployments=False, soa_dir=soa_dir)

    @mock.patch('paasta_tools.marathon_tools.get_local_slave_state', autospec=True)
    def test_marathon_services_running_here(self, mock_get_local_slave_state):
        id_1 = 'klingon.ships.detected.249qwiomelht4jioewglkemr.someuuid'
        id_2 = 'fire.photon.torpedos.jtgriemot5yhtwe94.someuuid'
        id_3 = 'dota.axe.cleave.482u9jyoi4wed.someuuid'
        id_4 = 'mesos.deployment.is.hard.someuuid'
        id_5 = 'how.to.fake.data.someuuid'
        ports_1 = '[111-111]'
        ports_2 = '[222-222]'
        ports_3 = '[333-333]'
        ports_4 = '[444-444]'
        ports_5 = '[555-555]'
        mock_get_local_slave_state.return_value = {
            'frameworks': [
                {
                    'executors': [
                        {'id': id_1, 'resources': {'ports': ports_1},
                            'tasks': [{u'state': u'TASK_RUNNING'}]},
                        {'id': id_2, 'resources': {'ports': ports_2}, 'tasks': [{u'state': u'TASK_RUNNING'}]}
                    ],
                    'name': 'marathon-1111111'
                },
                {
                    'executors': [
                        {'id': id_3, 'resources': {'ports': ports_3}, 'tasks': [{u'state': u'TASK_RUNNING'}]},
                        {'id': id_4, 'resources': {'ports': ports_4}, 'tasks': [{u'state': u'TASK_RUNNING'}]},
                    ],
                    'name': 'marathon-3145jgreoifd'
                },
                {
                    'executors': [
                        {'id': id_5, 'resources': {'ports': ports_5}, 'tasks': [{u'state': u'TASK_STAGED'}]},
                    ],
                    'name': 'marathon-754rchoeurcho'
                },
                {
                    'executors': [
                        {'id': 'bunk', 'resources': {'ports': '[65-65]'}, 'tasks': [{u'state': u'TASK_RUNNING'}]},
                    ],
                    'name': 'super_bunk'
                }
            ]
        }
        expected = [('klingon', 'ships', 111),
                    ('fire', 'photon', 222),
                    ('dota', 'axe', 333),
                    ('mesos', 'deployment', 444)]
        actual = marathon_tools.marathon_services_running_here()
        mock_get_local_slave_state.assert_called_once_with()
        assert expected == actual

    def test_get_marathon_services_running_here_for_nerve(self):
        cluster = 'edelweiss'
        soa_dir = 'the_sound_of_music'
        fake_marathon_services = [('no_test', 'left_behind', 1111),
                                  ('no_docstrings', 'forever_abandoned', 2222)]
<<<<<<< HEAD
        namespaces = ['dos', 'uno']
        nerve_dicts = [long_running_service_tools.ServiceNamespaceConfig({'binary': 1, 'proxy_port': 6666}),
                       long_running_service_tools.ServiceNamespaceConfig({'clock': 0, 'proxy_port': 6666})]
=======
        namespaces = [['dos'], ['uno']]
        nerve_dicts = [marathon_tools.ServiceNamespaceConfig({'binary': 1, 'proxy_port': 6666}),
                       marathon_tools.ServiceNamespaceConfig({'clock': 0, 'proxy_port': 6666})]
>>>>>>> ea577abc
        expected = [('no_test.uno', {'clock': 0, 'port': 1111, 'proxy_port': 6666}),
                    ('no_docstrings.dos', {'binary': 1, 'port': 2222, 'proxy_port': 6666})]
        with contextlib.nested(
            mock.patch('paasta_tools.marathon_tools.marathon_services_running_here',
                       autospec=True,
                       return_value=fake_marathon_services),
            mock.patch('paasta_tools.marathon_tools.read_all_namespaces_for_service_instance',
                       autospec=True,
                       side_effect=lambda a, b, c, d: namespaces.pop()),
            mock.patch('paasta_tools.marathon_tools.load_service_namespace_config',
                       autospec=True,
                       side_effect=lambda a, b, c: nerve_dicts.pop()),
        ) as (
            mara_srvs_here_patch,
            get_namespace_patch,
            read_ns_config_patch,
        ):
            actual = marathon_tools.get_marathon_services_running_here_for_nerve(cluster, soa_dir)
            assert expected == actual
            mara_srvs_here_patch.assert_called_once_with()
            get_namespace_patch.assert_any_call('no_test', 'left_behind', cluster, soa_dir)
            get_namespace_patch.assert_any_call('no_docstrings', 'forever_abandoned', cluster, soa_dir)
            assert get_namespace_patch.call_count == 2
            read_ns_config_patch.assert_any_call('no_test', 'uno', soa_dir)
            read_ns_config_patch.assert_any_call('no_docstrings', 'dos', soa_dir)
            assert read_ns_config_patch.call_count == 2

    def test_get_marathon_services_running_here_for_nerve_multiple_namespaces(self):
        cluster = 'edelweiss'
        soa_dir = 'the_sound_of_music'
        fake_marathon_services = [('no_test', 'left_behind', 1111),
                                  ('no_docstrings', 'forever_abandoned', 2222)]
        namespaces = [['quatro'], ['uno', 'dos', 'tres']]
        nerve_dicts = {
            ('no_test', 'uno'): marathon_tools.ServiceNamespaceConfig({'proxy_port': 6666}),
            ('no_test', 'dos'): marathon_tools.ServiceNamespaceConfig({'proxy_port': 6667}),
            ('no_test', 'tres'): marathon_tools.ServiceNamespaceConfig({'proxy_port': 6668}),
            ('no_docstrings', 'quatro'): marathon_tools.ServiceNamespaceConfig({'proxy_port': 6669})
        }
        expected = [('no_test.uno', {'port': 1111, 'proxy_port': 6666}),
                    ('no_test.dos', {'port': 1111, 'proxy_port': 6667}),
                    ('no_test.tres', {'port': 1111, 'proxy_port': 6668}),
                    ('no_docstrings.quatro', {'port': 2222, 'proxy_port': 6669})]
        with contextlib.nested(
            mock.patch('paasta_tools.marathon_tools.marathon_services_running_here',
                       autospec=True,
                       return_value=fake_marathon_services),
            mock.patch('paasta_tools.marathon_tools.read_all_namespaces_for_service_instance',
                       autospec=True,
                       side_effect=lambda a, b, c, d: namespaces.pop()),
            mock.patch('paasta_tools.marathon_tools.load_service_namespace_config',
                       autospec=True,
                       side_effect=lambda a, b, c: nerve_dicts.pop((a, b))),
        ) as (
            mara_srvs_here_patch,
            get_namespace_patch,
            read_ns_config_patch,
        ):
            actual = marathon_tools.get_marathon_services_running_here_for_nerve(cluster, soa_dir)
            assert expected == actual
            mara_srvs_here_patch.assert_called_once_with()
            get_namespace_patch.assert_any_call('no_test', 'left_behind', cluster, soa_dir)
            get_namespace_patch.assert_any_call('no_docstrings', 'forever_abandoned', cluster, soa_dir)
            assert get_namespace_patch.call_count == 2
            read_ns_config_patch.assert_any_call('no_test', 'uno', soa_dir)
            read_ns_config_patch.assert_any_call('no_test', 'dos', soa_dir)
            read_ns_config_patch.assert_any_call('no_test', 'tres', soa_dir)
            read_ns_config_patch.assert_any_call('no_docstrings', 'quatro', soa_dir)
            assert read_ns_config_patch.call_count == 4

    def test_get_marathon_services_running_here_for_nerve_when_not_in_smartstack(self):
        cluster = 'edelweiss'
        soa_dir = 'the_sound_of_music'
        fake_marathon_services = [('no_test', 'left_behind', 1111),
                                  ('no_docstrings', 'forever_abandoned', 2222)]
<<<<<<< HEAD
        namespaces = ['dos', 'uno']
        nerve_dicts = [long_running_service_tools.ServiceNamespaceConfig({'binary': 1}),
                       long_running_service_tools.ServiceNamespaceConfig({'clock': 0, 'proxy_port': 6666})]
=======
        namespaces = [['dos'], ['uno']]
        nerve_dicts = [marathon_tools.ServiceNamespaceConfig({'binary': 1}),
                       marathon_tools.ServiceNamespaceConfig({'clock': 0, 'proxy_port': 6666})]
>>>>>>> ea577abc
        expected = [('no_test.uno', {'clock': 0, 'port': 1111, 'proxy_port': 6666})]
        with contextlib.nested(
            mock.patch('paasta_tools.marathon_tools.marathon_services_running_here',
                       autospec=True,
                       return_value=fake_marathon_services),
            mock.patch('paasta_tools.marathon_tools.read_all_namespaces_for_service_instance',
                       autospec=True,
                       side_effect=lambda a, b, c, d: namespaces.pop()),
            mock.patch('paasta_tools.marathon_tools.load_service_namespace_config',
                       autospec=True,
                       side_effect=lambda a, b, c: nerve_dicts.pop()),
        ) as (
            mara_srvs_here_patch,
            get_namespace_patch,
            read_ns_config_patch,
        ):
            actual = marathon_tools.get_marathon_services_running_here_for_nerve(cluster, soa_dir)
            assert expected == actual
            mara_srvs_here_patch.assert_called_once_with()
            get_namespace_patch.assert_any_call('no_test', 'left_behind', cluster, soa_dir)
            get_namespace_patch.assert_any_call('no_docstrings', 'forever_abandoned', cluster, soa_dir)
            assert get_namespace_patch.call_count == 2
            read_ns_config_patch.assert_any_call('no_test', 'uno', soa_dir)
            read_ns_config_patch.assert_any_call('no_docstrings', 'dos', soa_dir)
            assert read_ns_config_patch.call_count == 2

    def test_get_marathon_services_running_here_for_nerve_when_get_cluster_raises_custom_exception(self):
        cluster = None
        soa_dir = 'the_sound_of_music'
        with contextlib.nested(
            mock.patch(
                'paasta_tools.marathon_tools.load_system_paasta_config',
                autospec=True,
            ),
            mock.patch(
                'paasta_tools.marathon_tools.marathon_services_running_here',
                autospec=True,
                return_value=[],
            ),
        ) as (
            load_system_paasta_config_patch,
            marathon_services_running_here_patch,
        ):
            load_system_paasta_config_patch.return_value.get_cluster \
                = mock.Mock(side_effect=marathon_tools.PaastaNotConfiguredError)
            actual = marathon_tools.get_marathon_services_running_here_for_nerve(cluster, soa_dir)
            assert actual == []

    def test_get_marathon_services_running_here_for_nerve_when_paasta_not_configured(self):
        cluster = None
        soa_dir = 'the_sound_of_music'
        with contextlib.nested(
            mock.patch(
                'paasta_tools.marathon_tools.load_system_paasta_config',
                autospec=True,
            ),
            mock.patch(
                'paasta_tools.marathon_tools.marathon_services_running_here',
                autospec=True,
                return_value=[],
            ),
        ) as (
            load_system_paasta_config_patch,
            marathon_services_running_here_patch,
        ):
            load_system_paasta_config_patch.return_value.get_cluster \
                = mock.Mock(side_effect=marathon_tools.PaastaNotConfiguredError)
            actual = marathon_tools.get_marathon_services_running_here_for_nerve(cluster, soa_dir)
            assert actual == []

    def test_get_marathon_services_running_here_for_nerve_when_get_cluster_raises_other_exception(self):
        cluster = None
        soa_dir = 'the_sound_of_music'
        with contextlib.nested(
            mock.patch(
                'paasta_tools.marathon_tools.load_system_paasta_config',
                autospec=True,
            ),
            mock.patch(
                'paasta_tools.marathon_tools.marathon_services_running_here',
                autospec=True,
                return_value=[],
            ),
        ) as (
            load_system_paasta_config_patch,
            marathon_services_running_here_patch,
        ):
            load_system_paasta_config_patch.return_value.get_cluster = mock.Mock(side_effect=Exception)
            with raises(Exception):
                marathon_tools.get_marathon_services_running_here_for_nerve(cluster, soa_dir)

    def test_get_classic_service_information_for_nerve(self):
        with contextlib.nested(
            mock.patch('service_configuration_lib.read_port', return_value=101),
            mock.patch('paasta_tools.marathon_tools.load_service_namespace_config', autospec=True,
                       return_value={'ten': 10}),
        ) as (
            read_port_patch,
            namespace_config_patch,
        ):
            info = marathon_tools.get_classic_service_information_for_nerve('no_water', 'we_are_the_one')
            assert info == ('no_water.main', {'ten': 10, 'port': 101})

    def test_get_classic_services_that_run_here(self):
        with contextlib.nested(
            mock.patch(
                'service_configuration_lib.services_that_run_here',
                autospec=True,
                return_value={'d', 'c'},
            ),
            mock.patch(
                'os.listdir',
                autospec=True,
                return_value=['b', 'a']
            ),
            mock.patch(
                'os.path.exists',
                autospec=True,
                side_effect=lambda x: x in (
                    '/etc/nerve/puppet_services.d',
                    '/etc/nerve/puppet_services.d/a'
                )
            ),
        ) as (
            services_that_run_here_patch,
            listdir_patch,
            exists_patch,
        ):
            services = marathon_tools.get_classic_services_that_run_here()
            assert services == ['a', 'c', 'd']
            services_that_run_here_patch.assert_called_once_with()
            listdir_patch.assert_called_once_with(marathon_tools.PUPPET_SERVICE_DIR)

    def test_get_classic_services_running_here_for_nerve(self):
        with contextlib.nested(
            mock.patch(
                'paasta_tools.marathon_tools.get_classic_services_that_run_here',
                autospec=True,
                side_effect=lambda: ['a', 'b', 'c']
            ),
            mock.patch(
                'paasta_tools.marathon_tools.get_all_namespaces_for_service',
                autospec=True,
                side_effect=lambda x, y, full_name: [('foo', {})]
            ),
            mock.patch(
                'paasta_tools.marathon_tools._namespaced_get_classic_service_information_for_nerve',
                autospec=True,
                side_effect=lambda x, y, _: (compose_job_id(x, y), {})
            ),
        ):
            assert marathon_tools.get_classic_services_running_here_for_nerve('baz') == [
                ('a.foo', {}), ('b.foo', {}), ('c.foo', {}),
            ]

    def test_get_services_running_here_for_nerve(self):
        cluster = 'plentea'
        soa_dir = 'boba'
        fake_marathon_services = [('never', 'again'), ('will', 'he')]
        fake_classic_services = [('walk', 'on'), ('his', 'feet')]
        expected = fake_marathon_services + fake_classic_services
        with contextlib.nested(
            mock.patch('paasta_tools.marathon_tools.get_marathon_services_running_here_for_nerve',
                       autospec=True,
                       return_value=fake_marathon_services),
            mock.patch('paasta_tools.marathon_tools.get_classic_services_running_here_for_nerve',
                       autospec=True,
                       return_value=fake_classic_services),
        ) as (
            marathon_patch,
            classic_patch
        ):
            actual = marathon_tools.get_services_running_here_for_nerve(cluster, soa_dir)
            assert expected == actual
            marathon_patch.assert_called_once_with(cluster, soa_dir)
            classic_patch.assert_called_once_with(soa_dir)

    def test_format_marathon_app_dict(self):
        fake_url = 'dockervania_from_konami'
        fake_volumes = [
            {
                'hostPath': '/var/data/a',
                'containerPath': '/etc/a',
                'mode': 'RO',
            },
            {
                'hostPath': '/var/data/b',
                'containerPath': '/etc/b',
                'mode': 'RW',
            },
        ]
        fake_mem = 1000000000000000000000
        fake_env = {'FAKEENV': 'FAKEVALUE'}
        expected_env = {
            'FAKEENV': 'FAKEVALUE',
            'PAASTA_CLUSTER': '',
            'PAASTA_INSTANCE': 'yes_i_can',
            'PAASTA_SERVICE': 'can_you_dig_it',
        }
        fake_cpus = .42
        fake_disk = 1234.5
        fake_instances = 101
        fake_cmd = None
        fake_args = ['arg1', 'arg2']
        fake_service_namespace_config = long_running_service_tools.ServiceNamespaceConfig({
            'mode': 'http',
            'healthcheck_uri': '/health',
            'discover': 'habitat',
        })
        fake_healthchecks = [
            {
                "protocol": "HTTP",
                "path": "/health",
                "gracePeriodSeconds": 3,
                "intervalSeconds": 10,
                "portIndex": 0,
                "timeoutSeconds": 10,
                "maxConsecutiveFailures": 3
            },
        ]
        fake_period = 200000
        fake_burst = 200
        fake_cpu_quota = fake_cpus * fake_period * (100 + fake_burst) / 100

        expected_conf = {
            'id': mock.ANY,
            'container': {
                'docker': {
                    'image': fake_url,
                    'network': 'BRIDGE',
                    'portMappings': [
                        {
                            'containerPort': marathon_tools.CONTAINER_PORT,
                            'hostPort': 0,
                            'protocol': 'tcp',
                        },
                    ],
                    'parameters': [
                        {'key': 'memory-swap', 'value': "%sm" % int(fake_mem)},
                        {"key": "cpu-period", "value": "%s" % int(fake_period)},
                        {"key": "cpu-quota", "value": "%s" % int(fake_cpu_quota)},
                    ]
                },
                'type': 'DOCKER',
                'volumes': fake_volumes,
            },
            'constraints': [["habitat", "GROUP_BY", "1"], ["pool", "LIKE", "default"]],
            'uris': ['file:///root/.dockercfg', ],
            'mem': fake_mem,
            'env': expected_env,
            'cpus': fake_cpus,
            'disk': fake_disk,
            'instances': fake_instances,
            'cmd': fake_cmd,
            'args': fake_args,
            'health_checks': fake_healthchecks,
            'backoff_factor': 2,
            'backoff_seconds': mock.ANY,
            'max_launch_delay_seconds': 300,
            'accepted_resource_roles': ['ads'],
        }
        config = marathon_tools.MarathonServiceConfig(
            service='can_you_dig_it',
            cluster='',
            instance='yes_i_can',
            config_dict={
                'env': fake_env,
                'mem': fake_mem,
                'cpus': fake_cpus,
                'disk': fake_disk,
                'instances': fake_instances,
                'cmd': fake_cmd,
                'args': fake_args,
                'cfs_period_us': fake_period,
                'cpu_burst_pct': fake_burst,
                'healthcheck_grace_period_seconds': 3,
                'healthcheck_interval_seconds': 10,
                'healthcheck_timeout_seconds': 10,
                'healthcheck_max_consecutive_failures': 3,
                'accepted_resource_roles': ['ads'],
            },
            branch_dict={'desired_state': 'start'}
        )

        with contextlib.nested(
            mock.patch('paasta_tools.marathon_tools.get_mesos_slaves_grouped_by_attribute', autospec=True,
                       return_value={'fake_region': {}}),
            mock.patch('paasta_tools.marathon_tools.get_docker_url', autospec=True, return_value=fake_url),
            mock.patch('paasta_tools.marathon_tools.load_service_namespace_config', autospec=True,
                       return_value=fake_service_namespace_config),
            mock.patch('paasta_tools.marathon_tools.load_system_paasta_config', autospec=True,
                       return_value=mock.Mock(get_volumes=mock.Mock(return_value=fake_volumes),
                                              get_dockercfg_location=mock.Mock(
                                                  return_value='file:///root/.dockercfg'))),
        ) as (
            _,
            _,
            _,
            _,
        ):
            actual = config.format_marathon_app_dict()
            assert actual == expected_conf

            # Assert that the complete config can be inserted into the MarathonApp model
            assert MarathonApp(**actual)

    def test_instances_is_zero_when_desired_state_is_stop(self):
        fake_conf = marathon_tools.MarathonServiceConfig(
            service='fake_name',
            cluster='',
            instance='fake_instance',
            config_dict={'instances': 10},
            branch_dict={'desired_state': 'stop'},
        )
        assert fake_conf.get_instances() == 0

    def test_get_bounce_method_in_config(self):
        fake_conf = marathon_tools.MarathonServiceConfig(
            service='fake_name',
            cluster='',
            instance='fake_instance',
            config_dict={'bounce_method': 'aaargh'},
            branch_dict={})
        assert fake_conf.get_bounce_method() == 'aaargh'

    def test_get_bounce_method_default(self):
        fake_conf = marathon_tools.MarathonServiceConfig(
            service='fake_name',
            cluster='fake_cluster',
            instance='fake_instance',
            config_dict={},
            branch_dict={},
        )
        assert fake_conf.get_bounce_method() == 'crossover'

    def test_get_bounce_health_params_in_config(self):
        fake_param = 'fake_param'
        fake_conf = marathon_tools.MarathonServiceConfig(
            service='fake_name',
            cluster='fake_cluster',
            instance='fake_instance',
            config_dict={'bounce_health_params': fake_param},
            branch_dict={},
        )
        assert fake_conf.get_bounce_health_params(mock.Mock()) == fake_param

    def test_get_bounce_health_params_default_when_not_in_smartstack(self):
        fake_service_namespace_config = mock.Mock(is_in_smartstack=mock.Mock(return_value=False))
        fake_conf = marathon_tools.MarathonServiceConfig(
            service='fake_name',
            cluster='fake_cluster',
            instance='fake_instance',
            config_dict={},
            branch_dict={},
        )
        assert fake_conf.get_bounce_health_params(fake_service_namespace_config) == {}

    def test_get_bounce_health_params_default_when_in_smartstack(self):
        fake_service_namespace_config = mock.Mock(is_in_smartstack=mock.Mock(return_value=True))
        fake_conf = marathon_tools.MarathonServiceConfig(
            service='fake_name',
            cluster='fake_cluster',
            instance='fake_instance',
            config_dict={},
            branch_dict={},
        )
        assert fake_conf.get_bounce_health_params(fake_service_namespace_config) == {'check_haproxy': True}

    def test_get_drain_method_in_config(self):
        fake_param = 'fake_param'
        fake_conf = marathon_tools.MarathonServiceConfig(
            service='fake_name',
            cluster='fake_cluster',
            instance='fake_instance',
            config_dict={'drain_method': fake_param},
            branch_dict={},
        )
        assert fake_conf.get_drain_method(mock.Mock()) == fake_param

    def test_get_drain_method_default_when_not_in_smartstack(self):
        fake_service_namespace_config = mock.Mock(is_in_smartstack=mock.Mock(return_value=False))
        fake_conf = marathon_tools.MarathonServiceConfig(
            service='fake_name',
            cluster='fake_cluster',
            instance='fake_instance',
            config_dict={},
            branch_dict={},
        )
        assert fake_conf.get_drain_method(fake_service_namespace_config) == 'noop'

    def test_get_drain_method_default_when_in_smartstack(self):
        fake_service_namespace_config = mock.Mock(is_in_smartstack=mock.Mock(return_value=True))
        fake_conf = marathon_tools.MarathonServiceConfig(
            service='fake_name',
            cluster='fake_cluster',
            instance='fake_instance',
            config_dict={},
            branch_dict={},
        )
        assert fake_conf.get_drain_method(fake_service_namespace_config) == 'hacheck'

    def test_get_drain_method_params_in_config(self):
        fake_param = 'fake_param'
        fake_conf = marathon_tools.MarathonServiceConfig(
            service='fake_name',
            cluster='fake_cluster',
            instance='fake_instance',
            config_dict={'drain_method_params': fake_param},
            branch_dict={},
        )
        assert fake_conf.get_drain_method_params(mock.Mock()) == fake_param

    def test_get_drain_method_params_default_when_not_in_smartstack(self):
        fake_service_namespace_config = mock.Mock(is_in_smartstack=mock.Mock(return_value=False))
        fake_conf = marathon_tools.MarathonServiceConfig(
            service='fake_name',
            cluster='fake_cluster',
            instance='fake_instance',
            config_dict={},
            branch_dict={},
        )
        assert fake_conf.get_drain_method_params(fake_service_namespace_config) == {}

    def test_get_drain_method_params_default_when_in_smartstack(self):
        fake_service_namespace_config = mock.Mock(is_in_smartstack=mock.Mock(return_value=True))
        fake_conf = marathon_tools.MarathonServiceConfig(
            service='fake_name',
            cluster='fake_cluster',
            instance='fake_instance',
            config_dict={},
            branch_dict={},
        )
        assert fake_conf.get_drain_method_params(fake_service_namespace_config) == {'delay': 60}

    def test_get_instances_in_config(self):
        fake_conf = marathon_tools.MarathonServiceConfig(
            service='fake_name',
            cluster='fake_cluster',
            instance='fake_instance',
            config_dict={'instances': -10},
            branch_dict={'desired_state': 'start'},
        )
        assert fake_conf.get_instances() == -10

    def test_get_instances_default(self):
        fake_conf = marathon_tools.MarathonServiceConfig(
            service='fake_name',
            cluster='fake_cluster',
            instance='fake_instance',
            config_dict={},
            branch_dict={},
        )
        assert fake_conf.get_instances() == 1

    def test_get_instances_respects_false(self):
        fake_conf = marathon_tools.MarathonServiceConfig(
            service='fake_name',
            cluster='fake_cluster',
            instance='fake_instance',
            config_dict={'instances': False},
            branch_dict={'desired_state': 'start'},
        )
        assert fake_conf.get_instances() == 0

    def test_get_calculated_constraints_in_config_override_all_others(self):
        fake_service_namespace_config = long_running_service_tools.ServiceNamespaceConfig()
        fake_conf = marathon_tools.MarathonServiceConfig(
            service='fake_name',
            cluster='fake_cluster',
            instance='fake_instance',
            config_dict={'constraints': [['something', 'GROUP_BY']], 'extra_constraints': [['ignore', 'this']]},
            branch_dict={},
        )
        with mock.patch(
            'paasta_tools.marathon_tools.get_mesos_slaves_grouped_by_attribute',
            autospec=True,
        ) as get_slaves_patch:
            assert fake_conf.get_calculated_constraints(fake_service_namespace_config) == [['something', 'GROUP_BY']]
            assert get_slaves_patch.call_count == 0

    def test_get_calculated_constraints_default(self):
        fake_service_namespace_config = long_running_service_tools.ServiceNamespaceConfig()
        fake_conf = marathon_tools.MarathonServiceConfig(
            service='fake_name',
            cluster='fake_cluster',
            instance='fake_instance',
            config_dict={},
            branch_dict={},
        )
        with mock.patch(
            'paasta_tools.marathon_tools.get_mesos_slaves_grouped_by_attribute',
            autospec=True,
        ) as get_slaves_patch:
            get_slaves_patch.return_value = {'fake_region': {}}
            expected_constraints = [
                ["region", "GROUP_BY", "1"],
                ["pool", "LIKE", "default"],
            ]
            assert fake_conf.get_calculated_constraints(fake_service_namespace_config) == expected_constraints

    def test_get_calculated_constraints_stringifies(self):
        fake_service_namespace_config = long_running_service_tools.ServiceNamespaceConfig()
        fake_conf = marathon_tools.MarathonServiceConfig(
            service='fake_name',
            cluster='fake_cluster',
            instance='fake_instance',
            config_dict={'extra_constraints': [['foo', 1]]},
            branch_dict={},
        )
        with mock.patch(
            'paasta_tools.marathon_tools.get_mesos_slaves_grouped_by_attribute',
            autospec=True,
        ) as get_slaves_patch:
            get_slaves_patch.return_value = {'fake_region': {}}
            expected_constraints = [
                ["foo", "1"],
                ["region", "GROUP_BY", "1"],
                ["pool", "LIKE", "default"],
            ]
            assert fake_conf.get_calculated_constraints(fake_service_namespace_config) == expected_constraints

    def test_get_calculated_constraints_extra_constraints(self):
        fake_service_namespace_config = long_running_service_tools.ServiceNamespaceConfig()
        fake_conf = marathon_tools.MarathonServiceConfig(
            service='fake_name',
            cluster='fake_cluster',
            instance='fake_instance',
            config_dict={'extra_constraints': [['extra', 'constraint']]},
            branch_dict={},
        )
        with mock.patch(
            'paasta_tools.marathon_tools.get_mesos_slaves_grouped_by_attribute',
            autospec=True,
        ) as get_slaves_patch:
            get_slaves_patch.return_value = {'fake_region': {}}
            expected_constraints = [
                ['extra', 'constraint'],
                ["region", "GROUP_BY", "1"],
                ["pool", "LIKE", "default"],
            ]
            assert fake_conf.get_calculated_constraints(fake_service_namespace_config) == expected_constraints

    def test_get_calculated_constraints_from_discover(self):
        fake_service_namespace_config = long_running_service_tools.ServiceNamespaceConfig({
            'mode': 'http',
            'healthcheck_uri': '/status',
            'discover': 'habitat',
        })
        fake_conf = marathon_tools.MarathonServiceConfig(
            service='fake_name',
            cluster='fake_cluster',
            instance='fake_instance',
            config_dict={},
            branch_dict={},
        )
        with mock.patch(
            'paasta_tools.marathon_tools.get_mesos_slaves_grouped_by_attribute',
            autospec=True,
        ) as get_slaves_patch:
            get_slaves_patch.return_value = {'fake_region': {}, 'fake_other_region': {}}
            expected_constraints = [
                ["habitat", "GROUP_BY", "2"],
                ["pool", "LIKE", "default"],
            ]
            assert fake_conf.get_calculated_constraints(fake_service_namespace_config) == expected_constraints
            get_slaves_patch.assert_called_once_with(attribute='habitat', blacklist=[], whitelist=[])

    def test_get_calculated_constraints_respects_deploy_blacklist(self):
        fake_service_namespace_config = long_running_service_tools.ServiceNamespaceConfig()
        fake_deploy_blacklist = [["region", "fake_blacklisted_region"]]
        fake_conf = marathon_tools.MarathonServiceConfig(
            service='fake_name',
            cluster='fake_cluster',
            instance='fake_instance',
            config_dict={'deploy_blacklist': fake_deploy_blacklist},
            branch_dict={},
        )
        expected_constraints = [
            ["region", "GROUP_BY", "1"],
            ["region", "UNLIKE", "fake_blacklisted_region"],
            ["pool", "LIKE", "default"],
        ]
        with mock.patch(
            'paasta_tools.marathon_tools.get_mesos_slaves_grouped_by_attribute',
            autospec=True,
        ) as get_slaves_patch:
            get_slaves_patch.return_value = {'fake_region': {}}
            assert fake_conf.get_calculated_constraints(fake_service_namespace_config) == expected_constraints
            get_slaves_patch.assert_called_once_with(attribute='region', blacklist=fake_deploy_blacklist, whitelist=[])

    def test_get_calculated_constraints_respects_deploy_whitelist(self):
        fake_service_namespace_config = long_running_service_tools.ServiceNamespaceConfig()
        fake_deploy_whitelist = ["region", ["fake_whitelisted_region"]]
        fake_conf = marathon_tools.MarathonServiceConfig(
            service='fake_name',
            cluster='fake_cluster',
            instance='fake_instance',
            config_dict={'deploy_whitelist': fake_deploy_whitelist},
            branch_dict={},
        )
        expected_constraints = [
            ["region", "GROUP_BY", "1"],
            ["region", "LIKE", "fake_whitelisted_region"],
            ["pool", "LIKE", "default"],
        ]
        with mock.patch(
            'paasta_tools.marathon_tools.get_mesos_slaves_grouped_by_attribute',
            autospec=True,
        ) as get_slaves_patch:
            get_slaves_patch.return_value = {'fake_region': {}}
            assert fake_conf.get_calculated_constraints(fake_service_namespace_config) == expected_constraints
            get_slaves_patch.assert_called_once_with(attribute='region', blacklist=[], whitelist=fake_deploy_whitelist)

    def test_instance_config_getters_in_config(self):
        fake_conf = marathon_tools.MarathonServiceConfig(
            service='fake_name',
            cluster='fake_cluster',
            instance='fake_instance',
            config_dict={'monitoring': 'test'},
            branch_dict={},
        )
        assert fake_conf.get_monitoring() == 'test'

    def test_get_marathon_client(self):
        fake_url = "nothing_for_me_to_do_but_dance"
        fake_user = "the_boogie"
        fake_passwd = "is_for_real"
        with mock.patch('paasta_tools.marathon_tools.MarathonClient', autospec=True) as client_patch:
            marathon_tools.get_marathon_client(fake_url, fake_user, fake_passwd)
            client_patch.assert_called_once_with(fake_url, fake_user, fake_passwd, timeout=30, session=mock.ANY)
            args, kwargs = client_patch.call_args
            assert 'User-Agent' in kwargs['session'].headers
            assert 'PaaSTA' in kwargs['session'].headers['User-Agent']

    def test_list_all_marathon_app_ids(self):
        fakeapp1 = mock.Mock(id='/fake_app1')
        fakeapp2 = mock.Mock(id='/fake_app2')
        apps = [fakeapp1, fakeapp2]
        list_apps_mock = mock.Mock(return_value=apps)
        fake_client = mock.Mock(list_apps=list_apps_mock)
        expected_apps = ['fake_app1', 'fake_app2']
        assert marathon_tools.list_all_marathon_app_ids(fake_client) == expected_apps

    def test_is_app_id_running_true(self):
        fake_id = 'fake_app1'
        fake_all_marathon_app_ids = ['fake_app1', 'fake_app2']
        fake_client = mock.Mock()
        with mock.patch(
            'paasta_tools.marathon_tools.list_all_marathon_app_ids',
            autospec=True,
            return_value=fake_all_marathon_app_ids,
        ) as list_all_marathon_app_ids_patch:
            assert marathon_tools.is_app_id_running(fake_id, fake_client) is True
            list_all_marathon_app_ids_patch.assert_called_once_with(fake_client)

    def test_is_app_id_running_false(self):
        fake_id = 'fake_app3'
        fake_all_marathon_app_ids = ['fake_app1', 'fake_app2']
        fake_client = mock.Mock()
        with mock.patch(
            'paasta_tools.marathon_tools.list_all_marathon_app_ids',
            autospec=True,
            return_value=fake_all_marathon_app_ids,
        ) as list_all_marathon_app_ids_patch:
            assert marathon_tools.is_app_id_running(fake_id, fake_client) is False
            list_all_marathon_app_ids_patch.assert_called_once_with(fake_client)

    def test_is_app_id_running_handles_leading_slashes(self):
        fake_id = '/fake_app1'
        fake_all_marathon_app_ids = ['fake_app1', 'fake_app2']
        fake_client = mock.Mock()
        with mock.patch(
            'paasta_tools.marathon_tools.list_all_marathon_app_ids',
            autospec=True,
            return_value=fake_all_marathon_app_ids,
        ) as list_all_marathon_app_ids_patch:
            assert marathon_tools.is_app_id_running(fake_id, fake_client) is True
            list_all_marathon_app_ids_patch.assert_called_once_with(fake_client)

    @patch('paasta_tools.marathon_tools.MarathonClient.list_tasks')
    def test_app_has_tasks_exact(self, patch_list_tasks):
        fake_client = mock.Mock()
        fake_client.list_tasks = patch_list_tasks
        patch_list_tasks.return_value = [{}, {}, {}]
        assert marathon_tools.app_has_tasks(fake_client, 'fake_app', 3) is True
        assert marathon_tools.app_has_tasks(fake_client, 'fake_app', 3, exact_matches_only=True) is True

    @patch('paasta_tools.marathon_tools.MarathonClient.list_tasks')
    def test_app_has_tasks_less(self, patch_list_tasks):
        fake_client = mock.Mock()
        fake_client.list_tasks = patch_list_tasks
        patch_list_tasks.return_value = [{}, {}, {}]
        assert marathon_tools.app_has_tasks(fake_client, 'fake_app', 2) is True
        assert marathon_tools.app_has_tasks(fake_client, 'fake_app', 2, exact_matches_only=True) is False

    @patch('paasta_tools.marathon_tools.MarathonClient.list_tasks')
    def test_app_has_tasks_more(self, patch_list_tasks):
        fake_client = mock.Mock()
        fake_client.list_tasks = patch_list_tasks
        patch_list_tasks.return_value = [{}, {}, {}]
        assert marathon_tools.app_has_tasks(fake_client, 'fake_app', 4) is False
        assert marathon_tools.app_has_tasks(fake_client, 'fake_app', 4, exact_matches_only=True) is False

    @patch('paasta_tools.marathon_tools.MarathonClient.list_tasks')
    def test_add_leading_slash(self, patch_list_tasks):
        fake_client = mock.Mock()
        fake_client.list_tasks = patch_list_tasks
        marathon_tools.app_has_tasks(fake_client, 'fake_app', 4)
        assert patch_list_tasks.called_with('/fake_app')

    def test_get_code_sha_from_dockerurl(self):
        fake_docker_url = 'docker-paasta.yelpcorp.com:443/services-cieye:paasta-93340779404579'
        actual = marathon_tools.get_code_sha_from_dockerurl(fake_docker_url)
        assert actual == 'git93340779'
        assert len(actual) == 11

    def test_get_config_hash(self):
        test_input = {'foo': 'bar'}
        actual = marathon_tools.get_config_hash(test_input)
        expected = 'config94232c5b'
        assert actual == expected
        assert len(actual) == 14

    def test_id_changes_when_force_bounce(self):
        fake_name = 'fakeapp'
        fake_instance = 'fakeinstance'
        fake_url = 'dockervania_from_konami'
        fake_cluster = 'fake_cluster'
        fake_system_paasta_config = SystemPaastaConfig({
            'cluster': fake_cluster,
            'volumes': [],
            'docker_registry': 'fake_registry'
        }, '/fake/dir/')

        fake_service_config_1 = marathon_tools.MarathonServiceConfig(
            service=fake_name,
            cluster='fake_cluster',
            instance=fake_instance,
            config_dict=self.fake_marathon_app_config.config_dict,
            branch_dict={
                'desired_state': 'start',
                'force_bounce': '88888',
            },
        )

        fake_service_config_2 = marathon_tools.MarathonServiceConfig(
            service=fake_name,
            cluster='fake_cluster',
            instance=fake_instance,
            config_dict=self.fake_marathon_app_config.config_dict,
            branch_dict={
                'desired_state': 'start',
                'force_bounce': '99999',
            },
        )

        fake_service_config_3 = marathon_tools.MarathonServiceConfig(
            service=fake_name,
            cluster='fake_cluster',
            instance=fake_instance,
            config_dict=self.fake_marathon_app_config.config_dict,
            branch_dict={
                'desired_state': 'stop',
                'force_bounce': '99999',
            },
        )

        with contextlib.nested(
            mock.patch('paasta_tools.marathon_tools.load_system_paasta_config',
                       autospec=True, return_value=fake_system_paasta_config),
            mock.patch('paasta_tools.marathon_tools.get_docker_url', autospec=True, return_value=fake_url),
            mock.patch('paasta_tools.marathon_tools.load_service_namespace_config', autospec=True,
                       return_value=self.fake_service_namespace_config),
            mock.patch('paasta_tools.marathon_tools.get_mesos_slaves_grouped_by_attribute',
                       autospec=True, return_value={'fake_region': {}})
        ) as (
            load_system_paasta_config_patch,
            docker_url_patch,
            _,
            __,
        ):
            load_system_paasta_config_patch.return_value.get_cluster = mock.Mock(return_value=fake_cluster)
            first_id = fake_service_config_1.format_marathon_app_dict()['id']
            first_id_2 = fake_service_config_1.format_marathon_app_dict()['id']
            # just for sanity, make sure that the app_id is idempotent.
            assert first_id == first_id_2

            second_id = fake_service_config_2.format_marathon_app_dict()['id']
            assert first_id != second_id

            third_id = fake_service_config_3.format_marathon_app_dict()['id']
            assert second_id == third_id

    def test_get_expected_instance_count_for_namespace(self):
        service = 'red'
        namespace = 'rojo'
        soa_dir = 'que_esta'
        fake_instances = [(service, 'blue'), (service, 'green')]
        fake_srv_config = marathon_tools.MarathonServiceConfig(
            service=service,
            cluster='fake_cluster',
            instance='blue',
            config_dict={'nerve_ns': 'rojo', 'instances': 11},
            branch_dict={},
        )

        def config_helper(name, inst, cluster, soa_dir=None):
            if inst == 'blue':
                return fake_srv_config
            else:
                return marathon_tools.MarathonServiceConfig(
                    service=service,
                    cluster='fake_cluster',
                    instance='green',
                    config_dict={'nerve_ns': 'amarillo'},
                    branch_dict={},
                )

        with contextlib.nested(
            mock.patch('paasta_tools.marathon_tools.get_service_instance_list',
                       autospec=True,
                       return_value=fake_instances),
            mock.patch('paasta_tools.marathon_tools.load_marathon_service_config',
                       autospec=True,
                       side_effect=config_helper),
        ) as (
            inst_list_patch,
            read_config_patch,
        ):
            actual = marathon_tools.get_expected_instance_count_for_namespace(
                service,
                namespace,
                cluster='fake_cluster',
                soa_dir=soa_dir,
            )
            assert actual == 11
            inst_list_patch.assert_called_once_with(service,
                                                    cluster='fake_cluster',
                                                    instance_type='marathon',
                                                    soa_dir=soa_dir)
            read_config_patch.assert_any_call(service, 'blue', 'fake_cluster', soa_dir=soa_dir)
            read_config_patch.assert_any_call(service, 'green', 'fake_cluster', soa_dir=soa_dir)

    def test_get_matching_appids(self):
        apps = [
            mock.Mock(id='/fake--service.fake--instance.bouncingold'),
            mock.Mock(id='/fake--service.fake--instance.bouncingnew'),
            mock.Mock(id='/fake--service.other--instance.bla'),
            mock.Mock(id='/other--service'),
            mock.Mock(id='/fake--service.fake--instance--with--suffix.something'),
            mock.Mock(id='/prefixed--fake--service.fake--instance.something'),
        ]

        list_apps_mock = mock.Mock(return_value=apps)
        fake_client = mock.Mock(list_apps=list_apps_mock)
        expected = [
            '/fake--service.fake--instance.bouncingold',
            '/fake--service.fake--instance.bouncingnew',
        ]
        actual = marathon_tools.get_matching_appids('fake_service', 'fake_instance', fake_client)
        assert actual == expected

    def test_get_healthcheck_cmd_happy(self):
        fake_conf = marathon_tools.MarathonServiceConfig(
            service='fake_name',
            cluster='fake_cluster',
            instance='fake_instance',
            config_dict={'healthcheck_cmd': 'test_cmd'},
            branch_dict={},
        )
        actual = fake_conf.get_healthcheck_cmd()
        assert actual == 'test_cmd'

    def test_get_healthcheck_cmd_raises_when_unset(self):
        fake_conf = marathon_tools.MarathonServiceConfig(
            service='fake_name',
            cluster='fake_cluster',
            instance='fake_instance',
            config_dict={},
            branch_dict={},
        )
        with raises(marathon_tools.InvalidInstanceConfig) as exc:
            fake_conf.get_healthcheck_cmd()
        assert "healthcheck mode 'cmd' requires a healthcheck_cmd to run" in str(exc.value)

    def test_get_healthcheck_for_instance_http(self):
        fake_service = 'fake_service'
        fake_namespace = 'fake_namespace'
        fake_hostname = 'fake_hostname'
        fake_random_port = 666

        fake_path = '/fake_path'
        fake_marathon_service_config = marathon_tools.MarathonServiceConfig(
            service=fake_service,
            cluster='fake_cluster',
            instance=fake_namespace,
            config_dict={},
            branch_dict={},
        )
        fake_service_namespace_config = long_running_service_tools.ServiceNamespaceConfig({
            'mode': 'http',
            'healthcheck_uri': fake_path,
        })
        with contextlib.nested(
            mock.patch('paasta_tools.marathon_tools.load_marathon_service_config',
                       autospec=True,
                       return_value=fake_marathon_service_config),
            mock.patch('paasta_tools.marathon_tools.load_service_namespace_config',
                       autospec=True,
                       return_value=fake_service_namespace_config),
            mock.patch('socket.getfqdn', autospec=True, return_value=fake_hostname),
        ) as (
            read_config_patch,
            load_service_namespace_config_patch,
            hostname_patch
        ):
            expected = ('http', 'http://%s:%d%s' % (fake_hostname, fake_random_port, fake_path))
            actual = marathon_tools.get_healthcheck_for_instance(
                fake_service, fake_namespace, fake_marathon_service_config, fake_random_port)
            assert expected == actual

    def test_get_healthcheck_for_instance_tcp(self):
        fake_service = 'fake_service'
        fake_namespace = 'fake_namespace'
        fake_hostname = 'fake_hostname'
        fake_random_port = 666

        fake_marathon_service_config = marathon_tools.MarathonServiceConfig(
            service=fake_service,
            cluster='fake_cluster',
            instance=fake_namespace,
            config_dict={},
            branch_dict={},
        )
        fake_service_namespace_config = long_running_service_tools.ServiceNamespaceConfig({
            'mode': 'tcp',
        })
        with contextlib.nested(
            mock.patch('paasta_tools.marathon_tools.load_marathon_service_config',
                       autospec=True,
                       return_value=fake_marathon_service_config),
            mock.patch('paasta_tools.marathon_tools.load_service_namespace_config',
                       autospec=True,
                       return_value=fake_service_namespace_config),
            mock.patch('socket.getfqdn', autospec=True, return_value=fake_hostname),
        ) as (
            read_config_patch,
            load_service_namespace_config_patch,
            hostname_patch
        ):
            expected = ('tcp', 'tcp://%s:%d' % (fake_hostname, fake_random_port))
            actual = marathon_tools.get_healthcheck_for_instance(
                fake_service, fake_namespace, fake_marathon_service_config, fake_random_port)
            assert expected == actual

    def test_get_healthcheck_for_instance_cmd(self):
        fake_service = 'fake_service'
        fake_namespace = 'fake_namespace'
        fake_hostname = 'fake_hostname'
        fake_random_port = 666
        fake_cmd = '/bin/fake_command'
        fake_marathon_service_config = marathon_tools.MarathonServiceConfig(
            service=fake_service,
            cluster='fake_cluster',
            instance=fake_namespace,
            config_dict={
                'healthcheck_mode': 'cmd',
                'healthcheck_cmd': fake_cmd
            },
            branch_dict={},
        )
        fake_service_namespace_config = long_running_service_tools.ServiceNamespaceConfig({})
        with contextlib.nested(
            mock.patch('paasta_tools.marathon_tools.load_marathon_service_config',
                       autospec=True,
                       return_value=fake_marathon_service_config),
            mock.patch('paasta_tools.marathon_tools.load_service_namespace_config',
                       autospec=True,
                       return_value=fake_service_namespace_config),
            mock.patch('socket.getfqdn', autospec=True, return_value=fake_hostname),
        ) as (
            read_config_patch,
            load_service_namespace_config_patch,
            hostname_patch
        ):
            expected = ('cmd', fake_cmd)
            actual = marathon_tools.get_healthcheck_for_instance(
                fake_service, fake_namespace, fake_marathon_service_config, fake_random_port)
            assert expected == actual

    def test_get_healthcheck_for_instance_other(self):
        fake_service = 'fake_service'
        fake_namespace = 'fake_namespace'
        fake_hostname = 'fake_hostname'
        fake_random_port = 666
        fake_marathon_service_config = marathon_tools.MarathonServiceConfig(
            service=fake_service,
            cluster='fake_cluster',
            instance=fake_namespace,
            config_dict={
                'healthcheck_mode': None,
            },
            branch_dict={},
        )
        fake_service_namespace_config = long_running_service_tools.ServiceNamespaceConfig({})
        with contextlib.nested(
            mock.patch('paasta_tools.marathon_tools.load_marathon_service_config',
                       autospec=True,
                       return_value=fake_marathon_service_config),
            mock.patch('paasta_tools.marathon_tools.load_service_namespace_config',
                       autospec=True,
                       return_value=fake_service_namespace_config),
            mock.patch('socket.getfqdn', autospec=True, return_value=fake_hostname),
        ) as (
            read_config_patch,
            load_service_namespace_config_patch,
            hostname_patch
        ):
            expected = (None, None)
            actual = marathon_tools.get_healthcheck_for_instance(
                fake_service, fake_namespace, fake_marathon_service_config, fake_random_port)
            assert expected == actual

    def test_get_healthcheck_for_instance_custom_soadir(self):
        fake_service = 'fake_service'
        fake_namespace = 'fake_namespace'
        fake_hostname = 'fake_hostname'
        fake_random_port = 666
        fake_soadir = '/fake/soadir'
        fake_marathon_service_config = marathon_tools.MarathonServiceConfig(
            service=fake_service,
            cluster='fake_cluster',
            instance=fake_namespace,
            config_dict={
                'healthcheck_mode': None,
            },
            branch_dict={},
        )
        fake_service_namespace_config = long_running_service_tools.ServiceNamespaceConfig({})
        with contextlib.nested(
            mock.patch('paasta_tools.marathon_tools.load_marathon_service_config',
                       autospec=True,
                       return_value=fake_marathon_service_config),
            mock.patch('paasta_tools.marathon_tools.load_service_namespace_config',
                       autospec=True,
                       return_value=fake_service_namespace_config),
            mock.patch('socket.getfqdn', autospec=True, return_value=fake_hostname),
        ) as (
            read_config_patch,
            load_service_namespace_config_patch,
            hostname_patch
        ):
            expected = (None, None)
            actual = marathon_tools.get_healthcheck_for_instance(
                fake_service, fake_namespace, fake_marathon_service_config, fake_random_port, soa_dir=fake_soadir)
            assert expected == actual
            load_service_namespace_config_patch.assert_called_once_with(fake_service, fake_namespace, fake_soadir)


class TestMarathonServiceConfig(object):

    def test_repr(self):
        actual = repr(marathon_tools.MarathonServiceConfig('foo', 'bar', '', {'baz': 'baz'}, {'bubble': 'gum'}))
        expected = """MarathonServiceConfig('foo', 'bar', '', {'baz': 'baz'}, {'bubble': 'gum'})"""
        assert actual == expected

    def test_get_healthcheck_mode_default(self):
        namespace_config = long_running_service_tools.ServiceNamespaceConfig({})
        marathon_config = marathon_tools.MarathonServiceConfig(
            service='service',
            cluster='cluster',
            instance='instance',
            config_dict={},
            branch_dict={},
        )
        assert marathon_config.get_healthcheck_mode(namespace_config) is None

    def test_get_healthcheck_mode_default_from_namespace_config(self):
        namespace_config = long_running_service_tools.ServiceNamespaceConfig({'proxy_port': 1234})
        marathon_config = marathon_tools.MarathonServiceConfig(
            service='service',
            cluster='cluster',
            instance='instance',
            config_dict={},
            branch_dict={},
        )
        assert marathon_config.get_healthcheck_mode(namespace_config) == 'http'

    def test_get_healthcheck_mode_valid(self):
        namespace_config = long_running_service_tools.ServiceNamespaceConfig({})
        marathon_config = marathon_tools.MarathonServiceConfig(
            service='service',
            cluster='cluster',
            instance='instance',
            config_dict={'healthcheck_mode': 'tcp'},
            branch_dict={},
        )
        assert marathon_config.get_healthcheck_mode(namespace_config) == 'tcp'

    def test_get_healthcheck_mode_invalid(self):
        namespace_config = long_running_service_tools.ServiceNamespaceConfig({})
        marathon_config = marathon_tools.MarathonServiceConfig(
            service='service',
            cluster='cluster',
            instance='instance',
            config_dict={'healthcheck_mode': 'udp'},
            branch_dict={},
        )
        with raises(marathon_tools.InvalidMarathonHealthcheckMode):
            marathon_config.get_healthcheck_mode(namespace_config)

    def test_get_healthcheck_mode_explicit_none(self):
        namespace_config = long_running_service_tools.ServiceNamespaceConfig({})
        marathon_config = marathon_tools.MarathonServiceConfig(
            service='service',
            cluster='cluster',
            instance='instance',
            config_dict={'healthcheck_mode': None},
            branch_dict={},
        )
        assert marathon_config.get_healthcheck_mode(namespace_config) is None

    def test_get_healthchecks_http_overrides(self):
        fake_path = '/mycoolstatus'
        fake_marathon_service_config = marathon_tools.MarathonServiceConfig(
            service='service',
            instance='instance',
            cluster='cluster',
            config_dict={
                "healthcheck_mode": "http",  # Actually the default here, but I want to be specific.
                "healthcheck_uri": fake_path,
                "healthcheck_grace_period_seconds": 70,
                "healthcheck_interval_seconds": 12,
                "healthcheck_timeout_seconds": 13,
                "healthcheck_max_consecutive_failures": 7,
            },
            branch_dict={},
        )
        fake_service_namespace_config = long_running_service_tools.ServiceNamespaceConfig({
            'mode': 'http',
            'healthcheck_uri': fake_path,
        })
        expected = [
            {
                "protocol": "HTTP",
                "path": fake_path,
                "gracePeriodSeconds": 70,
                "intervalSeconds": 12,
                "portIndex": 0,
                "timeoutSeconds": 13,
                "maxConsecutiveFailures": 7,
            },
        ]

        actual = fake_marathon_service_config.get_healthchecks(fake_service_namespace_config)

        assert actual == expected

    def test_get_healthchecks_http_defaults(self):
        fake_marathon_service_config = marathon_tools.MarathonServiceConfig(
            service='service',
            cluster='cluster',
            instance='instance',
            config_dict={},
            branch_dict={},
        )
        fake_service_namespace_config = long_running_service_tools.ServiceNamespaceConfig({'mode': 'http'})
        expected = [
            {
                "protocol": "HTTP",
                "path": '/status',
                "gracePeriodSeconds": 60,
                "intervalSeconds": 10,
                "portIndex": 0,
                "timeoutSeconds": 10,
                "maxConsecutiveFailures": 30
            },
        ]
        actual = fake_marathon_service_config.get_healthchecks(fake_service_namespace_config)
        assert actual == expected

    def test_get_healthchecks_tcp(self):
        fake_marathon_service_config = marathon_tools.MarathonServiceConfig(
            service='service',
            cluster='cluster',
            instance='instance',
            config_dict={},
            branch_dict={},
        )
        fake_service_namespace_config = long_running_service_tools.ServiceNamespaceConfig({'mode': 'tcp'})
        expected = [
            {
                "protocol": "TCP",
                "gracePeriodSeconds": 60,
                "intervalSeconds": 10,
                "portIndex": 0,
                "timeoutSeconds": 10,
                "maxConsecutiveFailures": 30
            },
        ]
        actual = fake_marathon_service_config.get_healthchecks(fake_service_namespace_config)
        assert actual == expected

    def test_get_healthchecks_cmd(self):
        fake_command = '/fake_cmd'
        fake_marathon_service_config = marathon_tools.MarathonServiceConfig(
            service='service',
            cluster='cluster',
            instance='instance',
            config_dict={'healthcheck_mode': 'cmd', 'healthcheck_cmd': fake_command},
            branch_dict={},
        )
        fake_service_namespace_config = long_running_service_tools.ServiceNamespaceConfig()
        expected = [
            {
                "protocol": "COMMAND",
                "command": {"value": fake_command},
                "gracePeriodSeconds": 60,
                "intervalSeconds": 10,
                "timeoutSeconds": 10,
                "maxConsecutiveFailures": 30
            },
        ]
        actual = fake_marathon_service_config.get_healthchecks(fake_service_namespace_config)
        assert actual == expected

    def test_get_healthchecks_cmd_overrides_timeout(self):
        fake_command = '/bin/fake_command'
        fake_timeout = 4
        fake_marathon_service_config = marathon_tools.MarathonServiceConfig(
            service='service',
            cluster='cluster',
            instance='instance',
            config_dict={
                'healthcheck_mode': 'cmd',
                'healthcheck_timeout_seconds': fake_timeout,
                'healthcheck_cmd': fake_command},
            branch_dict={},
        )
        fake_service_namespace_config = long_running_service_tools.ServiceNamespaceConfig()
        expected = [
            {
                "protocol": "COMMAND",
                "command": {"value": fake_command},
                "gracePeriodSeconds": 60,
                "intervalSeconds": 10,
                "timeoutSeconds": fake_timeout,
                "maxConsecutiveFailures": 30
            },
        ]
        actual = fake_marathon_service_config.get_healthchecks(fake_service_namespace_config)
        assert actual == expected

    def test_get_healthchecks_empty(self):
        fake_marathon_service_config = marathon_tools.MarathonServiceConfig(
            service='service',
            cluster='cluster',
            instance='instance',
            config_dict={},
            branch_dict={},
        )
        fake_service_namespace_config = long_running_service_tools.ServiceNamespaceConfig({})
        assert fake_marathon_service_config.get_healthchecks(fake_service_namespace_config) == []

    def test_get_healthchecks_invalid_mode(self):
        marathon_config = marathon_tools.MarathonServiceConfig(
            service='service',
            cluster='cluster',
            instance='instance',
            config_dict={'healthcheck_mode': 'none'},
            branch_dict={},
        )
        namespace_config = long_running_service_tools.ServiceNamespaceConfig({})
        with raises(marathon_tools.InvalidMarathonHealthcheckMode):
            marathon_config.get_healthchecks(namespace_config)

    def test_get_backoff_seconds_scales_up(self):
        marathon_config = marathon_tools.MarathonServiceConfig(
            service='service',
            cluster='cluster',
            instance='instance',
            config_dict={'instances': 100},
            branch_dict={},
        )
        assert marathon_config.get_backoff_seconds() == 1

    def test_get_backoff_seconds_scales_down(self):
        marathon_config = marathon_tools.MarathonServiceConfig(
            service='service',
            cluster='cluster',
            instance='instance',
            config_dict={'instances': 1},
            branch_dict={},
        )
        assert marathon_config.get_backoff_seconds() == 10

    def test_get_backoff_doesnt_devide_by_zero(self):
        marathon_config = marathon_tools.MarathonServiceConfig(
            service='service',
            cluster='cluster',
            instance='instance',
            config_dict={'instances': 0},
            branch_dict={},
        )
        assert marathon_config.get_backoff_seconds() == 1

    def test_get_accepted_resource_roles_default(self):
        marathon_config = marathon_tools.MarathonServiceConfig(
            service='service',
            instance='instance',
            cluster='cluster',
            config_dict={},
            branch_dict={},
        )
        assert marathon_config.get_accepted_resource_roles() is None

    def test_get_accepted_resource_roles(self):
        marathon_config = marathon_tools.MarathonServiceConfig(
            service='service',
            instance='instance',
            cluster='cluster',
            config_dict={"accepted_resource_roles": ["ads"]},
            branch_dict={},
        )
        assert marathon_config.get_accepted_resource_roles() == ["ads"]

    def test_get_desired_state_human(self):
        fake_conf = marathon_tools.MarathonServiceConfig(
            service='service',
            cluster='cluster',
            instance='instance',
            config_dict={},
            branch_dict={'desired_state': 'stop'},
        )
        assert 'Stopped' in fake_conf.get_desired_state_human()

    def test_get_desired_state_human_started_with_instances(self):
        fake_conf = marathon_tools.MarathonServiceConfig(
            service='service',
            cluster='cluster',
            instance='instance',
            config_dict={'instances': 42},
            branch_dict={'desired_state': 'start'},
        )
        assert 'Started' in fake_conf.get_desired_state_human()

    def test_get_desired_state_human_with_0_instances(self):
        fake_conf = marathon_tools.MarathonServiceConfig(
            service='service',
            cluster='cluster',
            instance='instance',
            config_dict={'instances': 0},
            branch_dict={'desired_state': 'start'},
        )
        assert 'Stopped' in fake_conf.get_desired_state_human()


class TestServiceNamespaceConfig(object):

    def test_get_mode_default(self):
        assert long_running_service_tools.ServiceNamespaceConfig().get_mode() is None

    def test_get_mode_default_when_port_specified(self):
        config = {'proxy_port': 1234}
        assert long_running_service_tools.ServiceNamespaceConfig(config).get_mode() == 'http'

    def test_get_mode_valid(self):
        config = {'mode': 'tcp'}
        assert long_running_service_tools.ServiceNamespaceConfig(config).get_mode() == 'tcp'

    def test_get_mode_invalid(self):
        config = {'mode': 'paasta'}
        with raises(long_running_service_tools.InvalidSmartstackMode):
            long_running_service_tools.ServiceNamespaceConfig(config).get_mode()

    def test_get_healthcheck_uri_default(self):
        assert long_running_service_tools.ServiceNamespaceConfig().get_healthcheck_uri() == '/status'

    def test_get_discover_default(self):
        assert long_running_service_tools.ServiceNamespaceConfig().get_discover() == 'region'


def test_deformat_job_id():
    expected = ('ser_vice', 'in_stance', 'git_hash', 'config_hash')
    assert marathon_tools.deformat_job_id('ser--vice.in--stance.git--hash.config--hash') == expected


def test_format_marathon_app_dict_no_smartstack():
    service = "service"
    instance = "instance"
    fake_job_id = "service.instance.some.hash"
    fake_marathon_service_config = marathon_tools.MarathonServiceConfig(
        service=service,
        cluster='clustername',
        instance=instance,
        config_dict={},
        branch_dict={'docker_image': 'abcdef'},
    )
    fake_system_paasta_config = SystemPaastaConfig({
        'volumes': [],
        'docker_registry': 'fake_docker_registry:443'
    }, '/fake/dir/')
    fake_service_namespace_config = long_running_service_tools.ServiceNamespaceConfig()

    with contextlib.nested(
        mock.patch(
            'paasta_tools.marathon_tools.load_service_namespace_config',
            return_value=fake_service_namespace_config,
        ),
        mock.patch('paasta_tools.marathon_tools.format_job_id', return_value=fake_job_id),
        mock.patch('paasta_tools.marathon_tools.load_system_paasta_config', return_value=fake_system_paasta_config),
        mock.patch('paasta_tools.marathon_tools.get_mesos_slaves_grouped_by_attribute',
                   autospec=True, return_value={'fake_region': {}})
    ) as (
        mock_load_service_namespace_config,
        mock_format_job_id,
        _,
        _,
    ):
        actual = fake_marathon_service_config.format_marathon_app_dict()
        expected = {
            'container': {
                'docker': {
                    'portMappings': [{'protocol': 'tcp', 'containerPort': 8888, 'hostPort': 0}],
                    'image': 'fake_docker_registry:443/abcdef',
                    'network': 'BRIDGE',
                    'parameters': [
                        {'key': 'memory-swap', 'value': '1024m'},
                        {"key": "cpu-period", "value": '100000'},
                        {"key": "cpu-quota", "value": '250000'},
                    ]
                },
                'type': 'DOCKER',
                'volumes': [],
            },
            'instances': 1,
            'mem': 1024,
            'cmd': None,
            'args': [],
            'backoff_factor': 2,
            'backoff_seconds': mock.ANY,
            'max_launch_delay_seconds': 300,
            'cpus': 0.25,
            'disk': 1024.0,
            'uris': ['file:///root/.dockercfg'],
            'health_checks': [],
            'env': mock.ANY,
            'id': fake_job_id,
            'constraints': [["region", "GROUP_BY", "1"], ["pool", "LIKE", "default"]],
        }
        assert actual == expected

        # Assert that the complete config can be inserted into the MarathonApp model
        assert MarathonApp(**actual)


def test_format_marathon_app_dict_with_smartstack():
    service = "service"
    instance = "instance"
    fake_job_id = "service.instance.some.hash"
    fake_marathon_service_config = marathon_tools.MarathonServiceConfig(
        service=service,
        cluster='clustername',
        instance=instance,
        config_dict={},
        branch_dict={'docker_image': 'abcdef'},
    )
    fake_system_paasta_config = SystemPaastaConfig({
        'volumes': [],
        'docker_registry': 'fake_docker_registry:443'
    }, '/fake/dir/')
    fake_service_namespace_config = long_running_service_tools.ServiceNamespaceConfig({'proxy_port': 9001})

    with contextlib.nested(
        mock.patch(
            'paasta_tools.marathon_tools.load_service_namespace_config',
            return_value=fake_service_namespace_config,
        ),
        mock.patch('paasta_tools.marathon_tools.format_job_id', return_value=fake_job_id),
        mock.patch('paasta_tools.marathon_tools.load_system_paasta_config', return_value=fake_system_paasta_config),
        mock.patch('paasta_tools.marathon_tools.get_mesos_slaves_grouped_by_attribute',
                   autospec=True, return_value={'fake_region': {}})
    ) as (
        mock_load_service_namespace_config,
        mock_format_job_id,
        mock_system_paasta_config,
        _,
    ):
        actual = fake_marathon_service_config.format_marathon_app_dict()
        expected = {
            'container': {
                'docker': {
                    'portMappings': [{'protocol': 'tcp', 'containerPort': 8888, 'hostPort': 0}],
                    'image': 'fake_docker_registry:443/abcdef',
                    'network': 'BRIDGE',
                    'parameters': [
                        {'key': 'memory-swap', 'value': '1024m'},
                        {"key": "cpu-period", "value": '100000'},
                        {"key": "cpu-quota", "value": '250000'},
                    ]
                },
                'type': 'DOCKER',
                'volumes': [],
            },
            'instances': 1,
            'mem': 1024,
            'cmd': None,
            'args': [],
            'backoff_factor': 2,
            'backoff_seconds': mock.ANY,
            'max_launch_delay_seconds': 300,
            'cpus': 0.25,
            'disk': 1024.0,
            'uris': ['file:///root/.dockercfg'],
            'health_checks': [
                {
                    'portIndex': 0,
                    'protocol': 'HTTP',
                    'timeoutSeconds': 10,
                    'intervalSeconds': 10,
                    'gracePeriodSeconds': 60,
                    'maxConsecutiveFailures': 30,
                    'path': '/status',
                }
            ],
            'env': mock.ANY,
            'id': fake_job_id,
            'constraints': [["region", "GROUP_BY", "1"], ["pool", "LIKE", "default"]],
        }
        assert actual == expected

        # Assert that the complete config can be inserted into the MarathonApp model
        assert MarathonApp(**actual)


def test_format_marathon_app_dict_utilizes_net():
    service_name = "service"
    instance_name = "instance"
    fake_job_id = "service.instance.some.hash"
    fake_system_volumes = [
        {
            "containerPath": "/system",
            "hostPath": "/system",
            "mode": "RO"
        }
    ]
    fake_marathon_service_config = marathon_tools.MarathonServiceConfig(
        service=service_name,
        cluster='clustername',
        instance=instance_name,
        config_dict={'net': 'host'},
        branch_dict={'docker_image': 'abcdef'},
    )
    fake_system_paasta_config = SystemPaastaConfig({
        'volumes': fake_system_volumes,
        'docker_registry': 'fake_docker_registry:443'
    }, '/fake/dir/')
    fake_service_namespace_config = long_running_service_tools.ServiceNamespaceConfig()

    with contextlib.nested(
        mock.patch(
            'paasta_tools.marathon_tools.load_service_namespace_config',
            return_value=fake_service_namespace_config,
        ),
        mock.patch('paasta_tools.marathon_tools.format_job_id', return_value=fake_job_id),
        mock.patch('paasta_tools.marathon_tools.load_system_paasta_config', return_value=fake_system_paasta_config),
        mock.patch('paasta_tools.marathon_tools.get_mesos_slaves_grouped_by_attribute',
                   autospec=True, return_value={'fake_region': {}})
    ) as (
        mock_load_service_namespace_config,
        mock_format_job_id,
        mock_system_paasta_config,
        _,
    ):
        assert fake_marathon_service_config.format_marathon_app_dict()['container']['docker']['network'] == 'HOST'


def test_format_marathon_app_dict_utilizes_extra_volumes():
    service_name = "service"
    instance_name = "instance"
    fake_job_id = "service.instance.some.hash"
    fake_extra_volumes = [
        {
            "containerPath": "/extra",
            "hostPath": "/extra",
            "mode": "RO"
        }
    ]
    fake_system_volumes = [
        {
            "containerPath": "/system",
            "hostPath": "/system",
            "mode": "RO"
        }
    ]
    fake_marathon_service_config = marathon_tools.MarathonServiceConfig(
        service=service_name,
        cluster='clustername',
        instance=instance_name,
        config_dict={'extra_volumes': fake_extra_volumes},
        branch_dict={'docker_image': 'abcdef'},
    )
    fake_system_paasta_config = SystemPaastaConfig({
        'volumes': fake_system_volumes,
        'docker_registry': 'fake_docker_registry:443'
    }, '/fake/dir/')
    fake_service_namespace_config = long_running_service_tools.ServiceNamespaceConfig()

    with contextlib.nested(
        mock.patch(
            'paasta_tools.marathon_tools.load_service_namespace_config',
            return_value=fake_service_namespace_config,
        ),
        mock.patch('paasta_tools.marathon_tools.format_job_id', return_value=fake_job_id),
        mock.patch('paasta_tools.marathon_tools.load_system_paasta_config', return_value=fake_system_paasta_config),
        mock.patch('paasta_tools.marathon_tools.get_mesos_slaves_grouped_by_attribute',
                   autospec=True, return_value={'fake_region': {}})
    ) as (
        mock_load_service_namespace_config,
        mock_format_job_id,
        mock_system_paasta_config,
        _,
    ):
        actual = fake_marathon_service_config.format_marathon_app_dict()
        expected = {
            'container': {
                'docker': {
                    'portMappings': [{'protocol': 'tcp', 'containerPort': 8888, 'hostPort': 0}],
                    'image': 'fake_docker_registry:443/abcdef',
                    'network': 'BRIDGE',
                    'parameters': [
                        {'key': 'memory-swap', 'value': '1024m'},
                        {"key": "cpu-period", "value": '100000'},
                        {"key": "cpu-quota", "value": '250000'},
                    ]
                },
                'type': 'DOCKER',
                'volumes': fake_system_volumes + fake_extra_volumes,
            },
            'instances': 1,
            'mem': 1024.0,
            'cmd': None,
            'args': [],
            'cpus': 0.25,
            'disk': 1024.0,
            'uris': ['file:///root/.dockercfg'],
            'backoff_factor': 2,
            'backoff_seconds': mock.ANY,
            'max_launch_delay_seconds': 300,
            'health_checks': [],
            'env': mock.ANY,
            'id': fake_job_id,
            'constraints': [["region", "GROUP_BY", "1"], ["pool", "LIKE", "default"]],
        }
        assert actual == expected

        # Assert that the complete config can be inserted into the MarathonApp model
        assert MarathonApp(**actual)


def test_kill_tasks_passes_through():
    fake_client = mock.Mock()
    marathon_tools.kill_task(client=fake_client, app_id='app_id', task_id='task_id', scale=True)
    fake_client.kill_task.assert_called_once_with(scale=True, task_id='task_id', app_id='app_id')


def test_kill_tasks_passes_catches_fewer_than_error():
    fake_client = mock.Mock()
    bad_fake_response = mock.Mock()
    bad_fake_response.status_code = 422
    bad_fake_response.json.return_value = {
        "message": "Object is not valid",
        "errors": [{"attribute": "instances", "error": "must be greater than or equal to 0"}],
    }
    fake_client.kill_task.side_effect = MarathonHttpError(response=bad_fake_response)

    actual = marathon_tools.kill_task(client=fake_client, app_id='app_id', task_id='task_id', scale=True)
    fake_client.kill_task.assert_called_once_with(scale=True, task_id='task_id', app_id='app_id')
    assert actual == []


def test_kill_tasks_passes_catches_already_dead_task():
    fake_client = mock.Mock()
    bad_fake_response = mock.Mock()
    bad_fake_response.status_code = 404
    bad_fake_response.json.return_value = {
        "message": "Task 'foo' does not exist",
        "errors": [],
    }
    fake_client.kill_task.side_effect = MarathonHttpError(response=bad_fake_response)

    actual = marathon_tools.kill_task(client=fake_client, app_id='app_id', task_id='task_id', scale=True)
    fake_client.kill_task.assert_called_once_with(scale=True, task_id='task_id', app_id='app_id')
    assert actual == []


def test_create_complete_config():
    mock_format_marathon_app_dict = mock.Mock()
    with contextlib.nested(
        mock.patch('paasta_tools.marathon_tools.load_marathon_service_config', autospec=True,
                   return_value=mock.Mock(format_marathon_app_dict=mock_format_marathon_app_dict)),
        mock.patch('paasta_tools.marathon_tools.load_system_paasta_config', autospec=True),
    ) as (
        mock_load_marathon_service_config,
        _,
    ):
        marathon_tools.create_complete_config('service', 'instance', soa_dir=mock.Mock())
        mock_format_marathon_app_dict.assert_called_once_with()


def test_marathon_config_key_errors():
    fake_marathon_config = marathon_tools.MarathonConfig({})
    with raises(marathon_tools.MarathonNotConfigured):
        fake_marathon_config.get_url()
    with raises(marathon_tools.MarathonNotConfigured):
        fake_marathon_config.get_username()
    with raises(marathon_tools.MarathonNotConfigured):
        fake_marathon_config.get_password()


def test_marathon_service_config_copy():
    fake_marathon_service_config = marathon_tools.MarathonServiceConfig(
        service='fake-service',
        instance='fake-instance',
        cluster='fake-cluster',
        config_dict={'elem': 'test'},
        branch_dict={'elem2': 'test2'},
    )
    fake_marathon_service_config_2 = fake_marathon_service_config.copy()
    assert fake_marathon_service_config is not fake_marathon_service_config_2
    assert fake_marathon_service_config == fake_marathon_service_config_2


def test_marathon_service_config_get_healthchecks_invalid_type():
    fake_marathon_service_config = marathon_tools.MarathonServiceConfig(
        service='fake-service',
        instance='fake-instance',
        cluster='fake-cluster',
        config_dict={},
        branch_dict={},
    )
    with mock.patch.object(marathon_tools.MarathonServiceConfig, 'get_healthcheck_mode', autospec=True,
                           return_value='fake-mode'):
        with raises(marathon_tools.InvalidMarathonHealthcheckMode):
            fake_marathon_service_config.get_healthchecks(mock.Mock())


def test_marathon_service_config_get_desired_state_human_invalid_desired_state():
    fake_marathon_service_config = marathon_tools.MarathonServiceConfig(
        service='fake-service',
        instance='fake-instance',
        cluster='fake-cluster',
        config_dict={},
        branch_dict={},
    )
    with mock.patch.object(marathon_tools.MarathonServiceConfig, 'get_desired_state', autospec=True,
                           return_value='fake-state'):
        assert 'Unknown (desired_state: fake-state)' in fake_marathon_service_config.get_desired_state_human()


def test_read_namespace_for_service_instance_no_cluster():
    mock_get_cluster = mock.Mock()
    with contextlib.nested(
            mock.patch('paasta_tools.marathon_tools.load_marathon_service_config',
                       autospec=True),
            mock.patch('paasta_tools.marathon_tools.load_system_paasta_config', autospec=True,
                       return_value=mock.Mock(get_cluster=mock_get_cluster)),
    ) as (
        _,
        _,
    ):
        marathon_tools.read_namespace_for_service_instance(mock.Mock(), mock.Mock())
        mock_get_cluster.assert_called_once_with()


def wait_for_app_to_launch_tasks():
    return_values = [False, None, True]

    def get_mock_return_values(*args):
        val = return_values.pop()
        if val is None:
            raise marathon_tools.NotFoundError
        return val
    with contextlib.nested(
        mock.patch('paasta_tools.marathon_tools.app_has_tasks', autospec=True, side_effect=get_mock_return_values),
        mock.patch('paasta_tools.marathon_tools.sleep', autospec=True),
    ) as (
        mock_app_has_tasks,
        mock_sleep,
    ):
        marathon_tools.wait_for_app_to_launch_tasks(mock.Mock(), 'app_id', 0)
        assert mock_app_has_tasks.call_count == 3
        assert mock_sleep.call_count == 2


def test_get_app_queue_status():
    fake_app_id = 'fake_app_id'
    fake_delay = 100
    client = mock.create_autospec(marathon.MarathonClient)
    queue_item = mock.create_autospec(marathon.models.queue.MarathonQueueItem)
    queue_item.app = mock.Mock(id="/%s" % fake_app_id)
    queue_item.delay = mock.Mock(overdue=False, time_left_seconds=fake_delay)
    client.list_queue.return_value = [queue_item]

    is_overdue, delay_seconds = marathon_tools.get_app_queue_status(client, fake_app_id)
    assert delay_seconds == fake_delay
    assert is_overdue is False


def test_is_task_healthy():
    mock_hcrs = [mock.Mock(alive=False), mock.Mock(alive=False)]
    mock_task = mock.Mock(health_check_results=mock_hcrs)
    assert not marathon_tools.is_task_healthy(mock_task)

    mock_hcrs = []
    mock_task = mock.Mock(health_check_results=mock_hcrs)
    assert not marathon_tools.is_task_healthy(mock_task)

    mock_hcrs = [mock.Mock(alive=True), mock.Mock(alive=True)]
    mock_task = mock.Mock(health_check_results=mock_hcrs)
    assert marathon_tools.is_task_healthy(mock_task)

    mock_hcrs = [mock.Mock(alive=True), mock.Mock(alive=False)]
    mock_task = mock.Mock(health_check_results=mock_hcrs)
    assert not marathon_tools.is_task_healthy(mock_task)

    mock_hcrs = [mock.Mock(alive=True), mock.Mock(alive=False)]
    mock_task = mock.Mock(health_check_results=mock_hcrs)
    assert marathon_tools.is_task_healthy(mock_task, require_all=False)

    mock_hcrs = [mock.Mock(alive=False), mock.Mock(alive=False)]
    mock_task = mock.Mock(health_check_results=mock_hcrs)
    assert not marathon_tools.is_task_healthy(mock_task, require_all=False)

    mock_hcrs = []
    mock_task = mock.Mock(health_check_results=mock_hcrs)
    assert marathon_tools.is_task_healthy(mock_task, default_healthy=True)<|MERGE_RESOLUTION|>--- conflicted
+++ resolved
@@ -608,15 +608,9 @@
         soa_dir = 'the_sound_of_music'
         fake_marathon_services = [('no_test', 'left_behind', 1111),
                                   ('no_docstrings', 'forever_abandoned', 2222)]
-<<<<<<< HEAD
-        namespaces = ['dos', 'uno']
+        namespaces = [['dos'], ['uno']]
         nerve_dicts = [long_running_service_tools.ServiceNamespaceConfig({'binary': 1, 'proxy_port': 6666}),
                        long_running_service_tools.ServiceNamespaceConfig({'clock': 0, 'proxy_port': 6666})]
-=======
-        namespaces = [['dos'], ['uno']]
-        nerve_dicts = [marathon_tools.ServiceNamespaceConfig({'binary': 1, 'proxy_port': 6666}),
-                       marathon_tools.ServiceNamespaceConfig({'clock': 0, 'proxy_port': 6666})]
->>>>>>> ea577abc
         expected = [('no_test.uno', {'clock': 0, 'port': 1111, 'proxy_port': 6666}),
                     ('no_docstrings.dos', {'binary': 1, 'port': 2222, 'proxy_port': 6666})]
         with contextlib.nested(
@@ -651,10 +645,10 @@
                                   ('no_docstrings', 'forever_abandoned', 2222)]
         namespaces = [['quatro'], ['uno', 'dos', 'tres']]
         nerve_dicts = {
-            ('no_test', 'uno'): marathon_tools.ServiceNamespaceConfig({'proxy_port': 6666}),
-            ('no_test', 'dos'): marathon_tools.ServiceNamespaceConfig({'proxy_port': 6667}),
-            ('no_test', 'tres'): marathon_tools.ServiceNamespaceConfig({'proxy_port': 6668}),
-            ('no_docstrings', 'quatro'): marathon_tools.ServiceNamespaceConfig({'proxy_port': 6669})
+            ('no_test', 'uno'): long_running_service_tools.ServiceNamespaceConfig({'proxy_port': 6666}),
+            ('no_test', 'dos'): long_running_service_tools.ServiceNamespaceConfig({'proxy_port': 6667}),
+            ('no_test', 'tres'): long_running_service_tools.ServiceNamespaceConfig({'proxy_port': 6668}),
+            ('no_docstrings', 'quatro'): long_running_service_tools.ServiceNamespaceConfig({'proxy_port': 6669})
         }
         expected = [('no_test.uno', {'port': 1111, 'proxy_port': 6666}),
                     ('no_test.dos', {'port': 1111, 'proxy_port': 6667}),
@@ -692,15 +686,9 @@
         soa_dir = 'the_sound_of_music'
         fake_marathon_services = [('no_test', 'left_behind', 1111),
                                   ('no_docstrings', 'forever_abandoned', 2222)]
-<<<<<<< HEAD
-        namespaces = ['dos', 'uno']
+        namespaces = [['dos'], ['uno']]
         nerve_dicts = [long_running_service_tools.ServiceNamespaceConfig({'binary': 1}),
                        long_running_service_tools.ServiceNamespaceConfig({'clock': 0, 'proxy_port': 6666})]
-=======
-        namespaces = [['dos'], ['uno']]
-        nerve_dicts = [marathon_tools.ServiceNamespaceConfig({'binary': 1}),
-                       marathon_tools.ServiceNamespaceConfig({'clock': 0, 'proxy_port': 6666})]
->>>>>>> ea577abc
         expected = [('no_test.uno', {'clock': 0, 'port': 1111, 'proxy_port': 6666})]
         with contextlib.nested(
             mock.patch('paasta_tools.marathon_tools.marathon_services_running_here',
