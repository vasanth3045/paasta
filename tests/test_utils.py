--- conflicted
+++ resolved
@@ -689,26 +689,6 @@
         assert expected == actual
 
 
-<<<<<<< HEAD
-=======
-def test_color_text():
-    expected = f"{utils.PaastaColors.RED}hi{utils.PaastaColors.DEFAULT}"
-    actual = utils.PaastaColors.color_text(utils.PaastaColors.RED, "hi")
-    assert actual == expected
-
-
-def test_color_text_nested():
-    expected = "{}red{}blue{}red{}".format(
-        utils.PaastaColors.RED,
-        utils.PaastaColors.BLUE,
-        utils.PaastaColors.DEFAULT + utils.PaastaColors.RED,
-        utils.PaastaColors.DEFAULT,
-    )
-    actual = utils.PaastaColors.color_text(utils.PaastaColors.RED, "red%sred" % utils.PaastaColors.blue("blue"))
-    assert actual == expected
-
-
->>>>>>> bb8c9011
 def test_DeploymentsJson_read():
     file_mock = mock.mock_open()
     fake_dir = '/var/dir_of_fake'
@@ -1614,110 +1594,6 @@
     assert actual == expected
 
 
-<<<<<<< HEAD
-=======
-def test_null_log_writer():
-    """Basic smoke test for NullLogWriter"""
-    lw = utils.NullLogWriter(driver='null')
-    lw.log('fake_service', 'fake_line', 'build', 'BOGUS_LEVEL')
-
-
-class TestFileLogWriter:
-    def test_smoke(self):
-        """Smoke test for FileLogWriter"""
-        fw = utils.FileLogWriter('/dev/null')
-        fw.log('fake_service', 'fake_line', 'build', 'BOGUS_LEVEL')
-
-    def test_format_path(self):
-        """Test the path formatting for FileLogWriter"""
-        fw = utils.FileLogWriter("/logs/{service}/{component}/{level}/{cluster}/{instance}")
-        expected = "/logs/a/b/c/d/e"
-        assert expected == fw.format_path("a", "b", "c", "d", "e")
-
-    def test_maybe_flock(self):
-        """Make sure we flock and unflock when flock=True"""
-        with mock.patch("paasta_tools.utils.fcntl", autospec=True) as mock_fcntl:
-            fw = utils.FileLogWriter("/dev/null", flock=True)
-            mock_file = mock.Mock()
-            with fw.maybe_flock(mock_file):
-                mock_fcntl.flock.assert_called_once_with(mock_file.fileno(), mock_fcntl.LOCK_EX)
-                mock_fcntl.flock.reset_mock()
-
-            mock_fcntl.flock.assert_called_once_with(mock_file.fileno(), mock_fcntl.LOCK_UN)
-
-    def test_maybe_flock_flock_false(self):
-        """Make sure we don't flock/unflock when flock=False"""
-        with mock.patch("paasta_tools.utils.fcntl", autospec=True) as mock_fcntl:
-            fw = utils.FileLogWriter("/dev/null", flock=False)
-            mock_file = mock.Mock()
-            with fw.maybe_flock(mock_file):
-                assert mock_fcntl.flock.call_count == 0
-
-            assert mock_fcntl.flock.call_count == 0
-
-    def test_log_makes_exactly_one_write_call(self):
-        """We want to make sure that log() makes exactly one call to write, since that's how we ensure atomicity."""
-        fake_file = mock.Mock()
-        fake_contextmgr = mock.Mock(
-            __enter__=lambda _self: fake_file,
-            __exit__=lambda _self, t, v, tb: None,
-        )
-
-        fake_line = "text" * 1000000
-
-        with mock.patch("paasta_tools.utils.io.FileIO", return_value=fake_contextmgr, autospec=True) as mock_FileIO:
-            fw = utils.FileLogWriter("/dev/null", flock=False)
-
-            with mock.patch("paasta_tools.utils.format_log_line", return_value=fake_line, autospec=True) as fake_fll:
-                fw.log("service", "line", "component", level="level", cluster="cluster", instance="instance")
-
-            fake_fll.assert_called_once_with("level", "cluster", "service", "instance", "component", "line")
-
-            mock_FileIO.assert_called_once_with("/dev/null", mode=fw.mode, closefd=True)
-            fake_file.write.assert_called_once_with(f"{fake_line}\n".encode('UTF-8'))
-
-    def test_write_raises_IOError(self):
-        fake_file = mock.Mock()
-        fake_file.write.side_effect = IOError("hurp durp")
-
-        fake_contextmgr = mock.Mock(
-            __enter__=lambda _self: fake_file,
-            __exit__=lambda _self, t, v, tb: None,
-        )
-
-        fake_line = "line"
-
-        with mock.patch(
-            "paasta_tools.utils.io.FileIO", return_value=fake_contextmgr, autospec=True,
-        ), mock.patch(
-            "paasta_tools.utils.paasta_print", autospec=True,
-        ) as mock_print, mock.patch(
-            "paasta_tools.utils.format_log_line", return_value=fake_line, autospec=True,
-        ):
-            fw = utils.FileLogWriter("/dev/null", flock=False)
-            fw.log(
-                service="service",
-                line="line",
-                component="build",
-                level="level",
-                cluster="cluster",
-                instance="instance",
-            )
-
-        mock_print.assert_called_once_with(
-            mock.ANY,
-            file=sys.stderr,
-        )
-
-        # On python3, they merged IOError and OSError. Once paasta is fully py3, replace mock.ANY above with the OSError
-        # message below.
-        assert mock_print.call_args[0][0] in {
-            "Could not log to /dev/null: IOError: hurp durp -- would have logged: line\n",
-            "Could not log to /dev/null: OSError: hurp durp -- would have logged: line\n",
-        }
-
-
->>>>>>> bb8c9011
 def test_deep_merge_dictionaries():
     overrides = {
         'common_key': 'value',
