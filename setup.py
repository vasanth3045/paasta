#!/usr/bin/env python
# -*- coding: utf-8 -*-
# Copyright 2015-2016 Yelp Inc.
#
# Licensed under the Apache License, Version 2.0 (the "License");
# you may not use this file except in compliance with the License.
# You may obtain a copy of the License at
#
#     http://www.apache.org/licenses/LICENSE-2.0
#
# Unless required by applicable law or agreed to in writing, software
# distributed under the License is distributed on an "AS IS" BASIS,
# WITHOUT WARRANTIES OR CONDITIONS OF ANY KIND, either express or implied.
# See the License for the specific language governing permissions and
# limitations under the License.
import glob

from setuptools import find_packages
from setuptools import setup


setup(
    name='paasta-tools',
    # Don't bump version manually. See `make release` docs in ./Makefile
    version='0.19.8',
    provides=["paasta_tools"],
    author='Kyle Anderson',
    author_email='kwa@yelp.com',
    description='Tools for Yelps SOA infrastructure',
    packages=find_packages(exclude=("tests*", "scripts*")),
    include_package_data=True,
    install_requires=[
        'argcomplete >= 0.8.1',
        # argparse is pinned to 1.2.1 since it comes in the core python2.7
        # libs and pip can't seem to override it
        'argparse == 1.2.1',
<<<<<<< HEAD
        'chronos-python == 0.35.0',
=======
        'cookiecutter == 1.4.0',
        'chronos-python == 0.34.0',
>>>>>>> 71d2c27a
        # Don't update this unless you have confirmed the client works with
        # the Docker version deployed on PaaSTA servers
        'docker-py == 1.2.3',
        'dulwich == 0.10.0',
        'humanize >= 0.5.1',
        'httplib2 >= 0.9,<= 1.0',
        'isodate >= 0.5.0',
        'jsonschema',
        'kazoo >= 2.0.0',
        'marathon >= 0.8.1',
        'mesos.cli == 0.1.5',
        'ordereddict >= 1.1',
        'path.py >= 8.1',
        'pysensu-yelp >= 0.2.2',
        'pytimeparse >= 1.1.0',
        'python-dateutil >= 2.4.0',
        'requests == 2.6.2',
        'requests-cache >= 0.4.10,<= 0.5.0',
        'sensu-plugin >= 0.1.0',
        'service-configuration-lib >= 0.9.2',
        'setuptools != 18.6',
        'tron == 0.6.1.1',
        'yelp_clog >= 2.2.0',
    ],
    scripts=[
        'paasta_tools/am_i_mesos_leader.py',
        'paasta_tools/autoscale_all_services.py',
        'paasta_tools/check_marathon_services_replication.py',
        'paasta_tools/check_mesos_resource_utilization.py',
        'paasta_tools/cleanup_marathon_jobs.py',
        'paasta_tools/paasta_deploy_chronos_jobs',
        'paasta_tools/deploy_marathon_services',
        'paasta_tools/generate_all_deployments',
        'paasta_tools/generate_deployments_for_service.py',
        'paasta_tools/generate_services_file.py',
        'paasta_tools/generate_services_yaml.py',
        'paasta_tools/list_marathon_service_instances.py',
        'paasta_tools/monitoring/check_classic_service_replication.py',
        'paasta_tools/monitoring/check_synapse_replication.py',
        'paasta_tools/cli/paasta_tabcomplete.sh',
        'paasta_tools/paasta_execute_docker_command.py',
        'paasta_tools/paasta_maintenance.py',
        'paasta_tools/paasta_metastatus.py',
        'paasta_tools/paasta_serviceinit.py',
        'paasta_tools/setup_marathon_job.py',
        'paasta_tools/synapse_srv_namespaces_fact.py',
    ] + glob.glob('paasta_tools/contrib/*'),
    package_data={'': ['cli/fsm/template/*/*', 'cli/schemas/*.json']},
    entry_points={'console_scripts': [
        'paasta=paasta_tools.cli.cli:main',
        'paasta_autoscale_cluster=paasta_tools.autoscale_cluster:main',
        'paasta_cleanup_chronos_jobs=paasta_tools.cleanup_chronos_jobs:main',
        'paasta_check_chronos_jobs=paasta_tools.check_chronos_jobs:main',
        'paasta_list_chronos_jobs=paasta_tools.list_chronos_jobs:main',
        'paasta_setup_chronos_job=paasta_tools.setup_chronos_job:main',
        'paasta_chronos_rerun=paasta_tools.chronos_rerun:main',
    ]},
)<|MERGE_RESOLUTION|>--- conflicted
+++ resolved
@@ -34,12 +34,8 @@
         # argparse is pinned to 1.2.1 since it comes in the core python2.7
         # libs and pip can't seem to override it
         'argparse == 1.2.1',
-<<<<<<< HEAD
         'chronos-python == 0.35.0',
-=======
         'cookiecutter == 1.4.0',
-        'chronos-python == 0.34.0',
->>>>>>> 71d2c27a
         # Don't update this unless you have confirmed the client works with
         # the Docker version deployed on PaaSTA servers
         'docker-py == 1.2.3',
